{
 "cells": [
  {
   "cell_type": "raw",
   "id": "c5990f4f-4430-4bbb-8d25-9703d7d8e95c",
   "metadata": {},
   "source": [
    "---\n",
    "title: Custom Document Loader\n",
    "sidebar_position: 10\n",
    "---"
   ]
  },
  {
   "cell_type": "markdown",
   "id": "4be0aa7c-aee3-4e11-b7f4-059611ab8626",
   "metadata": {},
   "source": [
    "# How to create a custom Document Loader\n",
    "\n",
    "## Overview\n",
    "\n",
    "\n",
    "Applications based on LLMs frequently entail extracting data from databases or files, like PDFs, and converting it into a format that LLMs can utilize. In LangChain, this usually involves creating Document objects, which encapsulate the extracted text (`page_content`) along with metadata—a dictionary containing details about the document, such as the author's name or the date of publication.\n",
    "\n",
    "`Document` objects are often formatted into prompts that are fed into an LLM, allowing the LLM to use the information in the `Document` to generate a desired response (e.g., summarizing the document).\n",
    "`Documents` can be either used immediately or indexed into a vectorstore for future retrieval and use.\n",
    "\n",
    "The main abstractions for Document Loading are:\n",
    "\n",
    "\n",
    "| Component      | Description                    |\n",
    "|----------------|--------------------------------|\n",
    "| Document       | Contains `text` and `metadata` |\n",
    "| BaseLoader     | Use to convert raw data into `Documents`  |\n",
    "| Blob           | A representation of binary data that's located either in a file or in memory |\n",
    "| BaseBlobParser | Logic to parse a `Blob` to yield `Document` objects |\n",
    "\n",
    "This guide will demonstrate how to write custom document loading and file parsing logic; specifically, we'll see how to:\n",
    "\n",
    "1. Create a standard document Loader by sub-classing from `BaseLoader`.\n",
    "2. Create a parser using  `BaseBlobParser` and use it in conjunction with `Blob` and `BlobLoaders`. This is useful primarily when working with files."
   ]
  },
  {
   "cell_type": "markdown",
   "id": "20dc4c18-accc-4009-805c-961f3e8dc50a",
   "metadata": {},
   "source": [
    "## Standard Document Loader\n",
    "\n",
    "A document loader can be implemented by sub-classing from a `BaseLoader` which provides a standard interface for loading documents.\n",
    "\n",
    "### Interface \n",
    "\n",
    "| Method Name | Explanation |\n",
    "|-------------|-------------|\n",
    "| lazy_load   | Used to load documents one by one **lazily**. Use for production code. |\n",
    "| alazy_load  | Async variant of `lazy_load` |\n",
    "| load        | Used to load all the documents into memory **eagerly**. Use for prototyping or interactive work. |\n",
    "| aload       | Used to load all the documents into memory **eagerly**. Use for prototyping or interactive work. **Added in 2024-04 to LangChain.** |\n",
    "\n",
    "* The `load` methods is a convenience method meant solely for prototyping work -- it just invokes `list(self.lazy_load())`.\n",
    "* The `alazy_load` has a default implementation that will delegate to `lazy_load`. If you're using async, we recommend overriding the default implementation and providing a native async implementation.\n",
    "\n",
    ":::important\n",
    "When implementing a document loader do **NOT** provide parameters via the `lazy_load` or `alazy_load` methods.\n",
    "\n",
    "All configuration is expected to be passed through the initializer (__init__). This was a design choice made by LangChain to make sure that once a document loader has been instantiated it has all the information needed to load documents.\n",
    ":::"
   ]
  },
  {
   "metadata": {},
   "cell_type": "markdown",
   "source": [
    "### Installation\n",
    "\n",
    "Install **langchain-core** and **langchain_community**."
   ],
   "id": "520edbbabde7df6e"
  },
  {
   "metadata": {},
   "cell_type": "code",
   "outputs": [],
   "execution_count": null,
   "source": "%pip install -qqU langchain_core langchain_community",
   "id": "58ba495427205dde"
  },
  {
   "metadata": {},
   "cell_type": "markdown",
   "source": [
    "### Implementation\n",
    "\n",
    "Let's create an example of a standard document loader that loads a file and creates a document from each line in the file."
   ],
   "id": "a93f17a87d323bdd"
  },
  {
   "cell_type": "code",
   "id": "20f128c1-1a2c-43b9-9e7b-cf9b3a86d1db",
   "metadata": {
    "tags": [],
    "ExecuteTime": {
     "end_time": "2024-12-04T14:47:18.134084Z",
     "start_time": "2024-12-04T14:47:17.673645Z"
    }
   },
   "source": [
    "from typing import AsyncIterator, Iterator\n",
    "\n",
    "from langchain_core.document_loaders import BaseLoader\n",
    "from langchain_core.documents import Document\n",
    "\n",
    "\n",
    "class CustomDocumentLoader(BaseLoader):\n",
    "    \"\"\"An example document loader that reads a file line by line.\"\"\"\n",
    "\n",
    "    def __init__(self, file_path: str) -> None:\n",
    "        \"\"\"Initialize the loader with a file path.\n",
    "\n",
    "        Args:\n",
    "            file_path: The path to the file to load.\n",
    "        \"\"\"\n",
    "        self.file_path = file_path\n",
    "\n",
    "    def lazy_load(self) -> Iterator[Document]:  # <-- Does not take any arguments\n",
    "        \"\"\"A lazy loader that reads a file line by line.\n",
    "\n",
    "        When you're implementing lazy load methods, you should use a generator\n",
    "        to yield documents one by one.\n",
    "        \"\"\"\n",
    "        with open(self.file_path, encoding=\"utf-8\") as f:\n",
    "            line_number = 0\n",
    "            for line in f:\n",
    "                yield Document(\n",
    "                    page_content=line,\n",
    "                    metadata={\"line_number\": line_number, \"source\": self.file_path},\n",
    "                )\n",
    "                line_number += 1\n",
    "\n",
    "    # alazy_load is OPTIONAL.\n",
    "    # If you leave out the implementation, a default implementation which delegates to lazy_load will be used!\n",
    "    async def alazy_load(\n",
    "        self,\n",
    "    ) -> AsyncIterator[Document]:  # <-- Does not take any arguments\n",
    "        \"\"\"An async lazy loader that reads a file line by line.\"\"\"\n",
    "        # Requires aiofiles\n",
    "        # Install with `pip install aiofiles`\n",
    "        # https://github.com/Tinche/aiofiles\n",
    "        import aiofiles\n",
    "\n",
    "        async with aiofiles.open(self.file_path, encoding=\"utf-8\") as f:\n",
    "            line_number = 0\n",
    "            async for line in f:\n",
    "                yield Document(\n",
    "                    page_content=line,\n",
    "                    metadata={\"line_number\": line_number, \"source\": self.file_path},\n",
    "                )\n",
    "                line_number += 1"
   ],
   "outputs": [],
   "execution_count": 1
  },
  {
   "cell_type": "markdown",
   "id": "eb845512-3d46-44fa-a4c6-ff723533abbe",
   "metadata": {
    "tags": []
   },
   "source": [
    "### Test 🧪\n",
    "\n",
    "\n",
    "To test out the document loader, we need a file with some quality content."
   ]
  },
  {
   "cell_type": "code",
   "id": "b1751198-c6dd-4149-95bd-6370ce8fa06f",
   "metadata": {
    "tags": [],
    "ExecuteTime": {
     "end_time": "2024-12-04T14:47:18.146670Z",
     "start_time": "2024-12-04T14:47:18.142846Z"
    }
   },
   "source": [
    "with open(\"./meow.txt\", \"w\", encoding=\"utf-8\") as f:\n",
    "    quality_content = \"meow meow🐱 \\n meow meow🐱 \\n meow😻😻\"\n",
    "    f.write(quality_content)\n",
    "\n",
    "loader = CustomDocumentLoader(\"./meow.txt\")"
   ],
   "outputs": [],
   "execution_count": 2
  },
  {
   "metadata": {},
   "cell_type": "code",
   "outputs": [],
   "execution_count": null,
   "source": "%pip install -q aiofiles",
   "id": "31aaedb9c0587c21"
  },
  {
   "cell_type": "code",
   "id": "71ef1482-f9de-4852-b5a4-0938f350612e",
   "metadata": {
    "tags": [],
    "ExecuteTime": {
     "end_time": "2024-12-04T14:47:18.300287Z",
     "start_time": "2024-12-04T14:47:18.297288Z"
    }
   },
   "source": [
    "## Test out the lazy load interface\n",
    "for doc in loader.lazy_load():\n",
    "    print()\n",
    "    print(type(doc))\n",
    "    print(doc)"
   ],
   "outputs": [
    {
     "name": "stdout",
     "output_type": "stream",
     "text": [
      "\n",
      "<class 'langchain_core.documents.base.Document'>\n",
      "page_content='meow meow🐱 \n",
      "' metadata={'line_number': 0, 'source': './meow.txt'}\n",
      "\n",
      "<class 'langchain_core.documents.base.Document'>\n",
      "page_content=' meow meow🐱 \n",
      "' metadata={'line_number': 1, 'source': './meow.txt'}\n",
      "\n",
      "<class 'langchain_core.documents.base.Document'>\n",
      "page_content=' meow😻😻' metadata={'line_number': 2, 'source': './meow.txt'}\n"
     ]
    }
   ],
   "execution_count": 3
  },
  {
   "cell_type": "code",
   "id": "1588e78c-e81a-4d40-b36c-634242c84a6a",
   "metadata": {
    "tags": [],
    "ExecuteTime": {
     "end_time": "2024-12-04T14:47:18.364698Z",
     "start_time": "2024-12-04T14:47:18.355603Z"
    }
   },
   "source": [
    "## Test out the async implementation\n",
    "async for doc in loader.alazy_load():\n",
    "    print()\n",
    "    print(type(doc))\n",
    "    print(doc)"
   ],
   "outputs": [
    {
     "name": "stdout",
     "output_type": "stream",
     "text": [
      "\n",
      "<class 'langchain_core.documents.base.Document'>\n",
      "page_content='meow meow🐱 \n",
      "' metadata={'line_number': 0, 'source': './meow.txt'}\n",
      "\n",
      "<class 'langchain_core.documents.base.Document'>\n",
      "page_content=' meow meow🐱 \n",
      "' metadata={'line_number': 1, 'source': './meow.txt'}\n",
      "\n",
      "<class 'langchain_core.documents.base.Document'>\n",
      "page_content=' meow😻😻' metadata={'line_number': 2, 'source': './meow.txt'}\n"
     ]
    }
   ],
   "execution_count": 4
  },
  {
   "cell_type": "markdown",
   "id": "56cb443e-f987-4386-b4ec-975ee129adb2",
   "metadata": {},
   "source": [
    ":::tip\n",
    "\n",
    "`load()` can be helpful in an interactive environment such as a jupyter notebook.\n",
    "\n",
    "Avoid using it for production code since eager loading assumes that all the content\n",
    "can fit into memory, which is not always the case, especially for enterprise data.\n",
    ":::"
   ]
  },
  {
   "cell_type": "code",
   "id": "df5ad46a-9e00-4073-8505-489fc4f3799e",
   "metadata": {
    "tags": [],
    "ExecuteTime": {
     "end_time": "2024-12-04T14:47:18.423301Z",
     "start_time": "2024-12-04T14:47:18.416034Z"
    }
   },
   "source": [
    "loader.load()"
   ],
   "outputs": [
    {
     "data": {
      "text/plain": [
       "[Document(metadata={'line_number': 0, 'source': './meow.txt'}, page_content='meow meow🐱 \\n'),\n",
       " Document(metadata={'line_number': 1, 'source': './meow.txt'}, page_content=' meow meow🐱 \\n'),\n",
       " Document(metadata={'line_number': 2, 'source': './meow.txt'}, page_content=' meow😻😻')]"
      ]
     },
     "execution_count": 5,
     "metadata": {},
     "output_type": "execute_result"
    }
   ],
   "execution_count": 5
  },
  {
   "cell_type": "markdown",
   "id": "639fe87c-b65f-4bef-8fe2-d10be85589f4",
   "metadata": {},
   "source": [
    "## Working with Files\n",
    "\n",
    "Many document loaders involve parsing files. The difference between such loaders usually stems from how the file is parsed, rather than how the file is loaded. For example, you can use `open` to read the binary content of either a PDF or a markdown file, but you need different parsing logic to convert that binary data into text.\n",
    "\n",
    "As a result, it can be helpful to decouple the parsing logic from the loading logic, which makes it easier to re-use a given parser regardless of how the data was loaded.\n",
    "\n",
    "### BaseBlobParser\n",
    "\n",
    "A `BaseBlobParser` is an interface that accepts a `blob` and outputs a list of `Document` objects. A `blob` is a representation of data that lives either in memory or in a file. LangChain python has a `Blob` primitive which is inspired by the [Blob WebAPI spec](https://developer.mozilla.org/en-US/docs/Web/API/Blob)."
   ]
  },
  {
   "cell_type": "code",
   "id": "209f6a91-2f15-4cb2-9237-f79fc9493b82",
   "metadata": {
    "tags": [],
    "ExecuteTime": {
     "end_time": "2024-12-04T14:47:18.482123Z",
     "start_time": "2024-12-04T14:47:18.478469Z"
    }
   },
   "source": [
    "from langchain_core.document_loaders import BaseBlobParser, Blob\n",
    "\n",
    "\n",
    "class MyParser(BaseBlobParser):\n",
    "    \"\"\"A simple parser that creates a document from each line.\"\"\"\n",
    "\n",
    "    def lazy_parse(self, blob: Blob) -> Iterator[Document]:\n",
    "        \"\"\"Parse a blob into a document line by line.\"\"\"\n",
    "        line_number = 0\n",
    "        with blob.as_bytes_io() as f:\n",
    "            for line in f:\n",
    "                line_number += 1\n",
    "                yield Document(\n",
    "                    page_content=line,\n",
    "                    metadata={\"line_number\": line_number, \"source\": blob.source},\n",
    "                )"
   ],
   "outputs": [],
   "execution_count": 6
  },
  {
   "cell_type": "code",
   "id": "b1275c59-06d4-458f-abd2-fcbad0bde442",
   "metadata": {
    "tags": [],
    "ExecuteTime": {
     "end_time": "2024-12-04T14:47:18.531060Z",
     "start_time": "2024-12-04T14:47:18.525851Z"
    }
   },
   "source": [
    "blob = Blob.from_path(\"./meow.txt\")\n",
    "parser = MyParser()"
   ],
   "outputs": [],
   "execution_count": 7
  },
  {
   "cell_type": "code",
   "id": "56a3d707-2086-413b-ae82-50e92ddb27f6",
   "metadata": {
    "tags": [],
    "ExecuteTime": {
     "end_time": "2024-12-04T14:47:18.586407Z",
     "start_time": "2024-12-04T14:47:18.581807Z"
    }
   },
   "source": [
    "list(parser.lazy_parse(blob))"
   ],
   "outputs": [
    {
     "data": {
      "text/plain": [
       "[Document(metadata={'line_number': 1, 'source': './meow.txt'}, page_content='meow meow🐱 \\n'),\n",
       " Document(metadata={'line_number': 2, 'source': './meow.txt'}, page_content=' meow meow🐱 \\n'),\n",
       " Document(metadata={'line_number': 3, 'source': './meow.txt'}, page_content=' meow😻😻')]"
      ]
     },
     "execution_count": 8,
     "metadata": {},
     "output_type": "execute_result"
    }
   ],
   "execution_count": 8
  },
  {
   "cell_type": "markdown",
   "id": "433bfb7c-7767-43bc-b71e-42413d7494a8",
   "metadata": {},
   "source": [
    "Using the **blob** API also allows one to load content directly from memory without having to read it from a file!"
   ]
  },
  {
   "cell_type": "code",
   "id": "20d03092-ba35-47d7-b612-9d1631c261cd",
   "metadata": {
    "tags": [],
    "ExecuteTime": {
     "end_time": "2024-12-04T14:47:18.648010Z",
     "start_time": "2024-12-04T14:47:18.642620Z"
    }
   },
   "source": [
    "blob = Blob(data=b\"some data from memory\\nmeow\")\n",
    "list(parser.lazy_parse(blob))"
   ],
   "outputs": [
    {
     "data": {
      "text/plain": [
       "[Document(metadata={'line_number': 1, 'source': None}, page_content='some data from memory\\n'),\n",
       " Document(metadata={'line_number': 2, 'source': None}, page_content='meow')]"
      ]
     },
     "execution_count": 9,
     "metadata": {},
     "output_type": "execute_result"
    }
   ],
   "execution_count": 9
  },
  {
   "cell_type": "markdown",
   "id": "d401c5e9-32cc-41e2-973f-c70d1cd3ba76",
   "metadata": {},
   "source": [
    "### Blob\n",
    "\n",
    "Let's take a quick look through some of the Blob API."
   ]
  },
  {
   "cell_type": "code",
   "id": "a9e92e0e-c8da-401c-b8c6-f0676004cf58",
   "metadata": {
    "tags": [],
    "ExecuteTime": {
     "end_time": "2024-12-04T14:47:18.700918Z",
     "start_time": "2024-12-04T14:47:18.698186Z"
    }
   },
   "source": [
    "blob = Blob.from_path(\"./meow.txt\", metadata={\"foo\": \"bar\"})"
   ],
   "outputs": [],
   "execution_count": 10
  },
  {
   "cell_type": "code",
   "id": "6b559d30-8b0c-4e45-86b1-e4602d9aaa7e",
   "metadata": {
    "tags": [],
    "ExecuteTime": {
     "end_time": "2024-12-04T14:47:18.755054Z",
     "start_time": "2024-12-04T14:47:18.751290Z"
    }
   },
   "source": [
    "blob.encoding"
   ],
   "outputs": [
    {
     "data": {
      "text/plain": [
       "'utf-8'"
      ]
     },
     "execution_count": 11,
     "metadata": {},
     "output_type": "execute_result"
    }
   ],
   "execution_count": 11
  },
  {
   "cell_type": "code",
   "id": "2f7b145a-9c6f-47f9-9487-1f4b25aff46f",
   "metadata": {
    "tags": [],
    "ExecuteTime": {
     "end_time": "2024-12-04T14:47:18.815391Z",
     "start_time": "2024-12-04T14:47:18.811107Z"
    }
   },
   "source": [
    "blob.as_bytes()"
   ],
   "outputs": [
    {
     "data": {
      "text/plain": [
       "b'meow meow\\xf0\\x9f\\x90\\xb1 \\n meow meow\\xf0\\x9f\\x90\\xb1 \\n meow\\xf0\\x9f\\x98\\xbb\\xf0\\x9f\\x98\\xbb'"
      ]
     },
     "execution_count": 12,
     "metadata": {},
     "output_type": "execute_result"
    }
   ],
   "execution_count": 12
  },
  {
   "cell_type": "code",
   "id": "9b9482fa-c49c-42cd-a2ef-80bc93214631",
   "metadata": {
    "tags": [],
    "ExecuteTime": {
     "end_time": "2024-12-04T14:47:18.874818Z",
     "start_time": "2024-12-04T14:47:18.870403Z"
    }
   },
   "source": [
    "blob.as_string()"
   ],
   "outputs": [
    {
     "data": {
      "text/plain": [
       "'meow meow🐱 \\n meow meow🐱 \\n meow😻😻'"
      ]
     },
     "execution_count": 13,
     "metadata": {},
     "output_type": "execute_result"
    }
   ],
   "execution_count": 13
  },
  {
   "cell_type": "code",
   "id": "04cc7a81-290e-4ef8-b7e1-d885fcc59ece",
   "metadata": {
    "tags": [],
    "ExecuteTime": {
     "end_time": "2024-12-04T14:47:18.931239Z",
     "start_time": "2024-12-04T14:47:18.927846Z"
    }
   },
   "source": [
    "blob.as_bytes_io()"
   ],
   "outputs": [
    {
     "data": {
      "text/plain": [
       "<contextlib._GeneratorContextManager at 0x7f89cf9336d0>"
      ]
     },
     "execution_count": 14,
     "metadata": {},
     "output_type": "execute_result"
    }
   ],
   "execution_count": 14
  },
  {
   "cell_type": "code",
   "id": "ec8de0ab-51d7-4e41-82c9-3ce0a6fdc2cd",
   "metadata": {
    "tags": [],
    "ExecuteTime": {
     "end_time": "2024-12-04T14:47:18.989857Z",
     "start_time": "2024-12-04T14:47:18.986277Z"
    }
   },
   "source": [
    "blob.metadata"
   ],
   "outputs": [
    {
     "data": {
      "text/plain": [
       "{'foo': 'bar'}"
      ]
     },
     "execution_count": 15,
     "metadata": {},
     "output_type": "execute_result"
    }
   ],
   "execution_count": 15
  },
  {
   "cell_type": "code",
   "id": "19eae991-ae48-43c2-8952-7347cdb76a34",
   "metadata": {
    "tags": [],
    "ExecuteTime": {
     "end_time": "2024-12-04T14:47:19.047526Z",
     "start_time": "2024-12-04T14:47:19.043682Z"
    }
   },
   "source": [
    "blob.source"
   ],
   "outputs": [
    {
     "data": {
      "text/plain": [
       "'./meow.txt'"
      ]
     },
     "execution_count": 16,
     "metadata": {},
     "output_type": "execute_result"
    }
   ],
   "execution_count": 16
  },
  {
   "cell_type": "markdown",
   "id": "3ea67645-a367-48ce-b164-0d9f00c17370",
   "metadata": {},
   "source": [
    "### Blob Loaders\n",
    "\n",
    "While a parser encapsulates the logic needed to parse binary data into documents, *blob loaders* encapsulate the logic that's necessary to load blobs from a given storage location.\n",
    "\n",
    "A the moment, `LangChain` supports `FileSystemBlobLoader` and `CloudBlobLoader`.\n",
    "\n",
    "You can use the `FileSystemBlobLoader` to load blobs and then use the parser to parse them."
   ]
  },
  {
   "cell_type": "code",
   "id": "c093becb-2e84-4329-89e3-956a3bd765e5",
   "metadata": {
    "tags": [],
    "ExecuteTime": {
     "end_time": "2024-12-04T14:47:19.102593Z",
     "start_time": "2024-12-04T14:47:19.095340Z"
    }
   },
   "source": [
    "from langchain_community.document_loaders.blob_loaders import FileSystemBlobLoader\n",
    "\n",
<<<<<<< HEAD
    "filesystem_blob_loader = FileSystemBlobLoader(\n",
    "    path=\".\", glob=\"*.mdx\", show_progress=True\n",
    ")"
=======
    "filesystem_blob_loader = FileSystemBlobLoader(path=\".\", glob=\"*.mdx\", show_progress=True)"
>>>>>>> eadd68dc
   ],
   "outputs": [],
   "execution_count": 17
  },
  {
   "metadata": {},
   "cell_type": "code",
   "outputs": [],
   "execution_count": null,
   "source": "%pip install -q tqdm",
   "id": "4552945bda84a925"
  },
  {
   "cell_type": "code",
   "id": "77739dab-2a1e-4b64-8daa-fee8aa029972",
   "metadata": {
    "tags": [],
    "ExecuteTime": {
     "end_time": "2024-12-04T14:47:19.302261Z",
     "start_time": "2024-12-04T14:47:19.168818Z"
    }
   },
   "source": [
    "parser = MyParser()\n",
    "for blob in filesystem_blob_loader.yield_blobs():\n",
    "    for doc in parser.lazy_parse(blob):\n",
    "        print(doc)\n",
    "        break"
   ],
   "outputs": [
    {
     "data": {
      "text/plain": [
       "0it [00:00, ?it/s]"
      ],
      "application/vnd.jupyter.widget-view+json": {
       "version_major": 2,
       "version_minor": 0,
       "model_id": "80e5dacd8ee94bb2b83ab3e4d9bf7d24"
      }
     },
     "metadata": {},
     "output_type": "display_data"
    }
   ],
   "execution_count": 18
  },
  {
   "cell_type": "markdown",
   "id": "f016390c-d38b-4261-946d-34eefe546df7",
   "metadata": {},
   "source": "Or, you can use `CloudBlobLoader` to load blobs from a cloud storage location (Supports s3://, az://, gs://, file:// schemes)."
  },
  {
   "metadata": {},
   "cell_type": "code",
   "outputs": [],
   "execution_count": null,
   "source": "%pip install -q cloudpathlib[s3]",
   "id": "5daccbfbc9c82608"
  },
  {
   "metadata": {
    "ExecuteTime": {
     "end_time": "2024-10-15T06:46:35.095635Z",
     "start_time": "2024-10-15T06:46:30.636132Z"
    }
   },
   "cell_type": "code",
   "source": [
    "from langchain_community.document_loaders.blob_loaders import CloudBlobLoader\n",
    "\n",
<<<<<<< HEAD
    "cloud_blob_loader = CloudBlobLoader(\n",
    "    url=\"https://ee-files.s3.amazonaws.com/files/106410/download/821953/7-http-s3.amazonaws.comrosco.pdf\",\n",
    "    glob=\"*.pdf\",\n",
    "    show_progress=True,\n",
    ")\n",
=======
    "cloud_blob_loader = CloudBlobLoader(url=\"https://ee-files.s3.amazonaws.com/files/106410/download/821953/7-http-s3.amazonaws.comrosco.pdf\", glob=\"*.pdf\", show_progress=True)\n",
>>>>>>> eadd68dc
    "for blob in cloud_blob_loader.yield_blobs():\n",
    "    print(blob)"
   ],
   "id": "6139b546b8c4d524",
   "outputs": [
    {
     "ename": "NoCredentialsError",
     "evalue": "Unable to locate credentials",
     "output_type": "error",
     "traceback": [
      "\u001B[0;31m---------------------------------------------------------------------------\u001B[0m",
      "\u001B[0;31mNoCredentialsError\u001B[0m                        Traceback (most recent call last)",
      "Cell \u001B[0;32mIn[21], line 4\u001B[0m\n\u001B[1;32m      1\u001B[0m \u001B[38;5;28;01mfrom\u001B[39;00m \u001B[38;5;21;01mlangchain_community\u001B[39;00m\u001B[38;5;21;01m.\u001B[39;00m\u001B[38;5;21;01mdocument_loaders\u001B[39;00m\u001B[38;5;21;01m.\u001B[39;00m\u001B[38;5;21;01mblob_loaders\u001B[39;00m \u001B[38;5;28;01mimport\u001B[39;00m CloudBlobLoader\n\u001B[1;32m      3\u001B[0m blob_loader \u001B[38;5;241m=\u001B[39m CloudBlobLoader(url\u001B[38;5;241m=\u001B[39m\u001B[38;5;124m\"\u001B[39m\u001B[38;5;124ms3://my_bucket\u001B[39m\u001B[38;5;124m\"\u001B[39m, glob\u001B[38;5;241m=\u001B[39m\u001B[38;5;124m\"\u001B[39m\u001B[38;5;124m*.mdx\u001B[39m\u001B[38;5;124m\"\u001B[39m, show_progress\u001B[38;5;241m=\u001B[39m\u001B[38;5;28;01mTrue\u001B[39;00m)\n\u001B[0;32m----> 4\u001B[0m \u001B[38;5;28;43;01mfor\u001B[39;49;00m\u001B[43m \u001B[49m\u001B[43mblob\u001B[49m\u001B[43m \u001B[49m\u001B[38;5;129;43;01min\u001B[39;49;00m\u001B[43m \u001B[49m\u001B[43mblob_loader\u001B[49m\u001B[38;5;241;43m.\u001B[39;49m\u001B[43myield_blobs\u001B[49m\u001B[43m(\u001B[49m\u001B[43m)\u001B[49m\u001B[43m:\u001B[49m\n\u001B[1;32m      5\u001B[0m \u001B[43m    \u001B[49m\u001B[38;5;28;43mprint\u001B[39;49m\u001B[43m(\u001B[49m\u001B[43mblob\u001B[49m\u001B[43m)\u001B[49m\n",
      "File \u001B[0;32m~/workspace.bda/langchain/libs/community/langchain_community/document_loaders/blob_loaders/cloud_blob_loader.py:217\u001B[0m, in \u001B[0;36mCloudBlobLoader.yield_blobs\u001B[0;34m(self)\u001B[0m\n\u001B[1;32m    212\u001B[0m \u001B[38;5;250m\u001B[39m\u001B[38;5;124;03m\"\"\"Yield blobs that match the requested pattern.\"\"\"\u001B[39;00m\n\u001B[1;32m    213\u001B[0m iterator \u001B[38;5;241m=\u001B[39m _make_iterator(\n\u001B[1;32m    214\u001B[0m     length_func\u001B[38;5;241m=\u001B[39m\u001B[38;5;28mself\u001B[39m\u001B[38;5;241m.\u001B[39mcount_matching_files, show_progress\u001B[38;5;241m=\u001B[39m\u001B[38;5;28mself\u001B[39m\u001B[38;5;241m.\u001B[39mshow_progress\n\u001B[1;32m    215\u001B[0m )\n\u001B[0;32m--> 217\u001B[0m \u001B[38;5;28;01mfor\u001B[39;00m path \u001B[38;5;129;01min\u001B[39;00m \u001B[43miterator\u001B[49m\u001B[43m(\u001B[49m\u001B[38;5;28;43mself\u001B[39;49m\u001B[38;5;241;43m.\u001B[39;49m\u001B[43m_yield_paths\u001B[49m\u001B[43m(\u001B[49m\u001B[43m)\u001B[49m\u001B[43m)\u001B[49m:\n\u001B[1;32m    218\u001B[0m     \u001B[38;5;66;03m# yield Blob.from_path(path)\u001B[39;00m\n\u001B[1;32m    219\u001B[0m     \u001B[38;5;28;01myield\u001B[39;00m \u001B[38;5;28mself\u001B[39m\u001B[38;5;241m.\u001B[39mfrom_path(path)\n",
      "File \u001B[0;32m~/workspace.bda/langchain/libs/community/langchain_community/document_loaders/blob_loaders/cloud_blob_loader.py:115\u001B[0m, in \u001B[0;36m_make_iterator.<locals>._with_tqdm\u001B[0;34m(iterable)\u001B[0m\n\u001B[1;32m    113\u001B[0m \u001B[38;5;28;01mdef\u001B[39;00m \u001B[38;5;21m_with_tqdm\u001B[39m(iterable: Iterable[T]) \u001B[38;5;241m-\u001B[39m\u001B[38;5;241m>\u001B[39m Iterator[T]:\n\u001B[1;32m    114\u001B[0m \u001B[38;5;250m    \u001B[39m\u001B[38;5;124;03m\"\"\"Wrap an iterable in a tqdm progress bar.\"\"\"\u001B[39;00m\n\u001B[0;32m--> 115\u001B[0m     \u001B[38;5;28;01mreturn\u001B[39;00m tqdm(iterable, total\u001B[38;5;241m=\u001B[39m\u001B[43mlength_func\u001B[49m\u001B[43m(\u001B[49m\u001B[43m)\u001B[49m)\n",
      "File \u001B[0;32m~/workspace.bda/langchain/libs/community/langchain_community/document_loaders/blob_loaders/cloud_blob_loader.py:242\u001B[0m, in \u001B[0;36mCloudBlobLoader.count_matching_files\u001B[0;34m(self)\u001B[0m\n\u001B[1;32m    239\u001B[0m \u001B[38;5;66;03m# Carry out a full iteration to count the files without\u001B[39;00m\n\u001B[1;32m    240\u001B[0m \u001B[38;5;66;03m# materializing anything expensive in memory.\u001B[39;00m\n\u001B[1;32m    241\u001B[0m num \u001B[38;5;241m=\u001B[39m \u001B[38;5;241m0\u001B[39m\n\u001B[0;32m--> 242\u001B[0m \u001B[43m\u001B[49m\u001B[38;5;28;43;01mfor\u001B[39;49;00m\u001B[43m \u001B[49m\u001B[43m_\u001B[49m\u001B[43m \u001B[49m\u001B[38;5;129;43;01min\u001B[39;49;00m\u001B[43m \u001B[49m\u001B[38;5;28;43mself\u001B[39;49m\u001B[38;5;241;43m.\u001B[39;49m\u001B[43m_yield_paths\u001B[49m\u001B[43m(\u001B[49m\u001B[43m)\u001B[49m\u001B[43m:\u001B[49m\n\u001B[1;32m    243\u001B[0m \u001B[43m    \u001B[49m\u001B[43mnum\u001B[49m\u001B[43m \u001B[49m\u001B[38;5;241;43m+\u001B[39;49m\u001B[38;5;241;43m=\u001B[39;49m\u001B[43m \u001B[49m\u001B[38;5;241;43m1\u001B[39;49m\n\u001B[1;32m    244\u001B[0m \u001B[38;5;28;01mreturn\u001B[39;00m num\n",
      "File \u001B[0;32m~/workspace.bda/langchain/libs/community/langchain_community/document_loaders/blob_loaders/cloud_blob_loader.py:228\u001B[0m, in \u001B[0;36mCloudBlobLoader._yield_paths\u001B[0;34m(self)\u001B[0m\n\u001B[1;32m    225\u001B[0m     \u001B[38;5;28;01mreturn\u001B[39;00m\n\u001B[1;32m    227\u001B[0m paths \u001B[38;5;241m=\u001B[39m \u001B[38;5;28mself\u001B[39m\u001B[38;5;241m.\u001B[39mpath\u001B[38;5;241m.\u001B[39mglob(\u001B[38;5;28mself\u001B[39m\u001B[38;5;241m.\u001B[39mglob)\n\u001B[0;32m--> 228\u001B[0m \u001B[43m\u001B[49m\u001B[38;5;28;43;01mfor\u001B[39;49;00m\u001B[43m \u001B[49m\u001B[43mpath\u001B[49m\u001B[43m \u001B[49m\u001B[38;5;129;43;01min\u001B[39;49;00m\u001B[43m \u001B[49m\u001B[43mpaths\u001B[49m\u001B[43m:\u001B[49m\n\u001B[1;32m    229\u001B[0m \u001B[43m    \u001B[49m\u001B[38;5;28;43;01mif\u001B[39;49;00m\u001B[43m \u001B[49m\u001B[38;5;28;43mself\u001B[39;49m\u001B[38;5;241;43m.\u001B[39;49m\u001B[43mexclude\u001B[49m\u001B[43m:\u001B[49m\n\u001B[1;32m    230\u001B[0m \u001B[43m        \u001B[49m\u001B[38;5;28;43;01mif\u001B[39;49;00m\u001B[43m \u001B[49m\u001B[38;5;28;43many\u001B[39;49m\u001B[43m(\u001B[49m\u001B[43mpath\u001B[49m\u001B[38;5;241;43m.\u001B[39;49m\u001B[43mmatch\u001B[49m\u001B[43m(\u001B[49m\u001B[43mglob\u001B[49m\u001B[43m)\u001B[49m\u001B[43m \u001B[49m\u001B[38;5;28;43;01mfor\u001B[39;49;00m\u001B[43m \u001B[49m\u001B[43mglob\u001B[49m\u001B[43m \u001B[49m\u001B[38;5;129;43;01min\u001B[39;49;00m\u001B[43m \u001B[49m\u001B[38;5;28;43mself\u001B[39;49m\u001B[38;5;241;43m.\u001B[39;49m\u001B[43mexclude\u001B[49m\u001B[43m)\u001B[49m\u001B[43m:\u001B[49m\n",
      "File \u001B[0;32m~/workspace.bda/langchain/libs/community/.venv/lib/python3.11/site-packages/cloudpathlib/cloudpath.py:500\u001B[0m, in \u001B[0;36mCloudPath.glob\u001B[0;34m(self, pattern, case_sensitive)\u001B[0m\n\u001B[1;32m    495\u001B[0m pattern_parts \u001B[38;5;241m=\u001B[39m PurePosixPath(pattern)\u001B[38;5;241m.\u001B[39mparts\n\u001B[1;32m    496\u001B[0m selector \u001B[38;5;241m=\u001B[39m _make_selector(\n\u001B[1;32m    497\u001B[0m     \u001B[38;5;28mtuple\u001B[39m(pattern_parts), _posix_flavour, case_sensitive\u001B[38;5;241m=\u001B[39mcase_sensitive\n\u001B[1;32m    498\u001B[0m )\n\u001B[0;32m--> 500\u001B[0m \u001B[38;5;28;01myield from\u001B[39;00m \u001B[38;5;28mself\u001B[39m\u001B[38;5;241m.\u001B[39m_glob(\n\u001B[1;32m    501\u001B[0m     selector,\n\u001B[1;32m    502\u001B[0m     \u001B[38;5;124m\"\u001B[39m\u001B[38;5;124m/\u001B[39m\u001B[38;5;124m\"\u001B[39m \u001B[38;5;129;01min\u001B[39;00m pattern\n\u001B[1;32m    503\u001B[0m     \u001B[38;5;129;01mor\u001B[39;00m \u001B[38;5;124m\"\u001B[39m\u001B[38;5;124m**\u001B[39m\u001B[38;5;124m\"\u001B[39m\n\u001B[1;32m    504\u001B[0m     \u001B[38;5;129;01min\u001B[39;00m pattern,  \u001B[38;5;66;03m# recursive listing needed if explicit ** or any sub folder in pattern\u001B[39;00m\n\u001B[1;32m    505\u001B[0m )\n",
      "File \u001B[0;32m~/workspace.bda/langchain/libs/community/.venv/lib/python3.11/site-packages/cloudpathlib/cloudpath.py:478\u001B[0m, in \u001B[0;36mCloudPath._glob\u001B[0;34m(self, selector, recursive)\u001B[0m\n\u001B[1;32m    477\u001B[0m \u001B[38;5;28;01mdef\u001B[39;00m \u001B[38;5;21m_glob\u001B[39m(\u001B[38;5;28mself\u001B[39m, selector, recursive: \u001B[38;5;28mbool\u001B[39m) \u001B[38;5;241m-\u001B[39m\u001B[38;5;241m>\u001B[39m Generator[Self, \u001B[38;5;28;01mNone\u001B[39;00m, \u001B[38;5;28;01mNone\u001B[39;00m]:\n\u001B[0;32m--> 478\u001B[0m     file_tree \u001B[38;5;241m=\u001B[39m \u001B[38;5;28;43mself\u001B[39;49m\u001B[38;5;241;43m.\u001B[39;49m\u001B[43m_build_subtree\u001B[49m\u001B[43m(\u001B[49m\u001B[43mrecursive\u001B[49m\u001B[43m)\u001B[49m\n\u001B[1;32m    480\u001B[0m     root \u001B[38;5;241m=\u001B[39m _CloudPathSelectable(\n\u001B[1;32m    481\u001B[0m         \u001B[38;5;28mself\u001B[39m\u001B[38;5;241m.\u001B[39mname,\n\u001B[1;32m    482\u001B[0m         [],  \u001B[38;5;66;03m# nothing above self will be returned, so initial parents is empty\u001B[39;00m\n\u001B[1;32m    483\u001B[0m         file_tree,\n\u001B[1;32m    484\u001B[0m     )\n\u001B[1;32m    486\u001B[0m     \u001B[38;5;28;01mfor\u001B[39;00m p \u001B[38;5;129;01min\u001B[39;00m selector\u001B[38;5;241m.\u001B[39mselect_from(root):\n\u001B[1;32m    487\u001B[0m         \u001B[38;5;66;03m# select_from returns self.name/... so strip before joining\u001B[39;00m\n",
      "File \u001B[0;32m~/workspace.bda/langchain/libs/community/.venv/lib/python3.11/site-packages/cloudpathlib/cloudpath.py:465\u001B[0m, in \u001B[0;36mCloudPath._build_subtree\u001B[0;34m(self, recursive)\u001B[0m\n\u001B[1;32m    461\u001B[0m         _build_tree(trunk[branch], next_branch, nodes, is_dir)\n\u001B[1;32m    463\u001B[0m file_tree \u001B[38;5;241m=\u001B[39m Tree()\n\u001B[0;32m--> 465\u001B[0m \u001B[43m\u001B[49m\u001B[38;5;28;43;01mfor\u001B[39;49;00m\u001B[43m \u001B[49m\u001B[43mf\u001B[49m\u001B[43m,\u001B[49m\u001B[43m \u001B[49m\u001B[43mis_dir\u001B[49m\u001B[43m \u001B[49m\u001B[38;5;129;43;01min\u001B[39;49;00m\u001B[43m \u001B[49m\u001B[38;5;28;43mself\u001B[39;49m\u001B[38;5;241;43m.\u001B[39;49m\u001B[43mclient\u001B[49m\u001B[38;5;241;43m.\u001B[39;49m\u001B[43m_list_dir\u001B[49m\u001B[43m(\u001B[49m\u001B[38;5;28;43mself\u001B[39;49m\u001B[43m,\u001B[49m\u001B[43m \u001B[49m\u001B[43mrecursive\u001B[49m\u001B[38;5;241;43m=\u001B[39;49m\u001B[43mrecursive\u001B[49m\u001B[43m)\u001B[49m\u001B[43m:\u001B[49m\n\u001B[1;32m    466\u001B[0m \u001B[43m    \u001B[49m\u001B[43mparts\u001B[49m\u001B[43m \u001B[49m\u001B[38;5;241;43m=\u001B[39;49m\u001B[43m \u001B[49m\u001B[38;5;28;43mstr\u001B[39;49m\u001B[43m(\u001B[49m\u001B[43mf\u001B[49m\u001B[38;5;241;43m.\u001B[39;49m\u001B[43mrelative_to\u001B[49m\u001B[43m(\u001B[49m\u001B[38;5;28;43mself\u001B[39;49m\u001B[43m)\u001B[49m\u001B[43m)\u001B[49m\u001B[38;5;241;43m.\u001B[39;49m\u001B[43msplit\u001B[49m\u001B[43m(\u001B[49m\u001B[38;5;124;43m\"\u001B[39;49m\u001B[38;5;124;43m/\u001B[39;49m\u001B[38;5;124;43m\"\u001B[39;49m\u001B[43m)\u001B[49m\n\u001B[1;32m    468\u001B[0m \u001B[43m    \u001B[49m\u001B[38;5;66;43;03m# skip self\u001B[39;49;00m\n",
      "File \u001B[0;32m~/workspace.bda/langchain/libs/community/.venv/lib/python3.11/site-packages/cloudpathlib/s3/s3client.py:233\u001B[0m, in \u001B[0;36mS3Client._list_dir\u001B[0;34m(self, cloud_path, recursive)\u001B[0m\n\u001B[1;32m    229\u001B[0m yielded_dirs \u001B[38;5;241m=\u001B[39m \u001B[38;5;28mset\u001B[39m()\n\u001B[1;32m    231\u001B[0m paginator \u001B[38;5;241m=\u001B[39m \u001B[38;5;28mself\u001B[39m\u001B[38;5;241m.\u001B[39mclient\u001B[38;5;241m.\u001B[39mget_paginator(\u001B[38;5;124m\"\u001B[39m\u001B[38;5;124mlist_objects_v2\u001B[39m\u001B[38;5;124m\"\u001B[39m)\n\u001B[0;32m--> 233\u001B[0m \u001B[43m\u001B[49m\u001B[38;5;28;43;01mfor\u001B[39;49;00m\u001B[43m \u001B[49m\u001B[43mresult\u001B[49m\u001B[43m \u001B[49m\u001B[38;5;129;43;01min\u001B[39;49;00m\u001B[43m \u001B[49m\u001B[43mpaginator\u001B[49m\u001B[38;5;241;43m.\u001B[39;49m\u001B[43mpaginate\u001B[49m\u001B[43m(\u001B[49m\n\u001B[1;32m    234\u001B[0m \u001B[43m    \u001B[49m\u001B[43mBucket\u001B[49m\u001B[38;5;241;43m=\u001B[39;49m\u001B[43mcloud_path\u001B[49m\u001B[38;5;241;43m.\u001B[39;49m\u001B[43mbucket\u001B[49m\u001B[43m,\u001B[49m\n\u001B[1;32m    235\u001B[0m \u001B[43m    \u001B[49m\u001B[43mPrefix\u001B[49m\u001B[38;5;241;43m=\u001B[39;49m\u001B[43mprefix\u001B[49m\u001B[43m,\u001B[49m\n\u001B[1;32m    236\u001B[0m \u001B[43m    \u001B[49m\u001B[43mDelimiter\u001B[49m\u001B[38;5;241;43m=\u001B[39;49m\u001B[43m(\u001B[49m\u001B[38;5;124;43m\"\u001B[39;49m\u001B[38;5;124;43m\"\u001B[39;49m\u001B[43m \u001B[49m\u001B[38;5;28;43;01mif\u001B[39;49;00m\u001B[43m \u001B[49m\u001B[43mrecursive\u001B[49m\u001B[43m \u001B[49m\u001B[38;5;28;43;01melse\u001B[39;49;00m\u001B[43m \u001B[49m\u001B[38;5;124;43m\"\u001B[39;49m\u001B[38;5;124;43m/\u001B[39;49m\u001B[38;5;124;43m\"\u001B[39;49m\u001B[43m)\u001B[49m\u001B[43m,\u001B[49m\n\u001B[1;32m    237\u001B[0m \u001B[43m    \u001B[49m\u001B[38;5;241;43m*\u001B[39;49m\u001B[38;5;241;43m*\u001B[39;49m\u001B[38;5;28;43mself\u001B[39;49m\u001B[38;5;241;43m.\u001B[39;49m\u001B[43mboto3_list_extra_args\u001B[49m\u001B[43m,\u001B[49m\n\u001B[1;32m    238\u001B[0m \u001B[43m\u001B[49m\u001B[43m)\u001B[49m\u001B[43m:\u001B[49m\n\u001B[1;32m    239\u001B[0m \u001B[43m    \u001B[49m\u001B[38;5;66;43;03m# yield everything in common prefixes as directories\u001B[39;49;00m\n\u001B[1;32m    240\u001B[0m \u001B[43m    \u001B[49m\u001B[38;5;28;43;01mfor\u001B[39;49;00m\u001B[43m \u001B[49m\u001B[43mresult_prefix\u001B[49m\u001B[43m \u001B[49m\u001B[38;5;129;43;01min\u001B[39;49;00m\u001B[43m \u001B[49m\u001B[43mresult\u001B[49m\u001B[38;5;241;43m.\u001B[39;49m\u001B[43mget\u001B[49m\u001B[43m(\u001B[49m\u001B[38;5;124;43m\"\u001B[39;49m\u001B[38;5;124;43mCommonPrefixes\u001B[39;49m\u001B[38;5;124;43m\"\u001B[39;49m\u001B[43m,\u001B[49m\u001B[43m \u001B[49m\u001B[43m[\u001B[49m\u001B[43m]\u001B[49m\u001B[43m)\u001B[49m\u001B[43m:\u001B[49m\n\u001B[1;32m    241\u001B[0m \u001B[43m        \u001B[49m\u001B[43mcanonical\u001B[49m\u001B[43m \u001B[49m\u001B[38;5;241;43m=\u001B[39;49m\u001B[43m \u001B[49m\u001B[43mresult_prefix\u001B[49m\u001B[38;5;241;43m.\u001B[39;49m\u001B[43mget\u001B[49m\u001B[43m(\u001B[49m\u001B[38;5;124;43m\"\u001B[39;49m\u001B[38;5;124;43mPrefix\u001B[39;49m\u001B[38;5;124;43m\"\u001B[39;49m\u001B[43m)\u001B[49m\u001B[38;5;241;43m.\u001B[39;49m\u001B[43mrstrip\u001B[49m\u001B[43m(\u001B[49m\u001B[38;5;124;43m\"\u001B[39;49m\u001B[38;5;124;43m/\u001B[39;49m\u001B[38;5;124;43m\"\u001B[39;49m\u001B[43m)\u001B[49m\u001B[43m  \u001B[49m\u001B[38;5;66;43;03m# keep a canonical form\u001B[39;49;00m\n",
      "File \u001B[0;32m~/workspace.bda/langchain/libs/community/.venv/lib/python3.11/site-packages/botocore/paginate.py:269\u001B[0m, in \u001B[0;36mPageIterator.__iter__\u001B[0;34m(self)\u001B[0m\n\u001B[1;32m    267\u001B[0m \u001B[38;5;28mself\u001B[39m\u001B[38;5;241m.\u001B[39m_inject_starting_params(current_kwargs)\n\u001B[1;32m    268\u001B[0m \u001B[38;5;28;01mwhile\u001B[39;00m \u001B[38;5;28;01mTrue\u001B[39;00m:\n\u001B[0;32m--> 269\u001B[0m     response \u001B[38;5;241m=\u001B[39m \u001B[38;5;28;43mself\u001B[39;49m\u001B[38;5;241;43m.\u001B[39;49m\u001B[43m_make_request\u001B[49m\u001B[43m(\u001B[49m\u001B[43mcurrent_kwargs\u001B[49m\u001B[43m)\u001B[49m\n\u001B[1;32m    270\u001B[0m     parsed \u001B[38;5;241m=\u001B[39m \u001B[38;5;28mself\u001B[39m\u001B[38;5;241m.\u001B[39m_extract_parsed_response(response)\n\u001B[1;32m    271\u001B[0m     \u001B[38;5;28;01mif\u001B[39;00m first_request:\n\u001B[1;32m    272\u001B[0m         \u001B[38;5;66;03m# The first request is handled differently.  We could\u001B[39;00m\n\u001B[1;32m    273\u001B[0m         \u001B[38;5;66;03m# possibly have a resume/starting token that tells us where\u001B[39;00m\n\u001B[1;32m    274\u001B[0m         \u001B[38;5;66;03m# to index into the retrieved page.\u001B[39;00m\n",
      "File \u001B[0;32m~/workspace.bda/langchain/libs/community/.venv/lib/python3.11/site-packages/botocore/paginate.py:357\u001B[0m, in \u001B[0;36mPageIterator._make_request\u001B[0;34m(self, current_kwargs)\u001B[0m\n\u001B[1;32m    356\u001B[0m \u001B[38;5;28;01mdef\u001B[39;00m \u001B[38;5;21m_make_request\u001B[39m(\u001B[38;5;28mself\u001B[39m, current_kwargs):\n\u001B[0;32m--> 357\u001B[0m     \u001B[38;5;28;01mreturn\u001B[39;00m \u001B[38;5;28;43mself\u001B[39;49m\u001B[38;5;241;43m.\u001B[39;49m\u001B[43m_method\u001B[49m\u001B[43m(\u001B[49m\u001B[38;5;241;43m*\u001B[39;49m\u001B[38;5;241;43m*\u001B[39;49m\u001B[43mcurrent_kwargs\u001B[49m\u001B[43m)\u001B[49m\n",
      "File \u001B[0;32m~/workspace.bda/langchain/libs/community/.venv/lib/python3.11/site-packages/botocore/client.py:569\u001B[0m, in \u001B[0;36mClientCreator._create_api_method.<locals>._api_call\u001B[0;34m(self, *args, **kwargs)\u001B[0m\n\u001B[1;32m    565\u001B[0m     \u001B[38;5;28;01mraise\u001B[39;00m \u001B[38;5;167;01mTypeError\u001B[39;00m(\n\u001B[1;32m    566\u001B[0m         \u001B[38;5;124mf\u001B[39m\u001B[38;5;124m\"\u001B[39m\u001B[38;5;132;01m{\u001B[39;00mpy_operation_name\u001B[38;5;132;01m}\u001B[39;00m\u001B[38;5;124m() only accepts keyword arguments.\u001B[39m\u001B[38;5;124m\"\u001B[39m\n\u001B[1;32m    567\u001B[0m     )\n\u001B[1;32m    568\u001B[0m \u001B[38;5;66;03m# The \"self\" in this scope is referring to the BaseClient.\u001B[39;00m\n\u001B[0;32m--> 569\u001B[0m \u001B[38;5;28;01mreturn\u001B[39;00m \u001B[38;5;28;43mself\u001B[39;49m\u001B[38;5;241;43m.\u001B[39;49m\u001B[43m_make_api_call\u001B[49m\u001B[43m(\u001B[49m\u001B[43moperation_name\u001B[49m\u001B[43m,\u001B[49m\u001B[43m \u001B[49m\u001B[43mkwargs\u001B[49m\u001B[43m)\u001B[49m\n",
      "File \u001B[0;32m~/workspace.bda/langchain/libs/community/.venv/lib/python3.11/site-packages/botocore/client.py:1005\u001B[0m, in \u001B[0;36mBaseClient._make_api_call\u001B[0;34m(self, operation_name, api_params)\u001B[0m\n\u001B[1;32m   1001\u001B[0m     maybe_compress_request(\n\u001B[1;32m   1002\u001B[0m         \u001B[38;5;28mself\u001B[39m\u001B[38;5;241m.\u001B[39mmeta\u001B[38;5;241m.\u001B[39mconfig, request_dict, operation_model\n\u001B[1;32m   1003\u001B[0m     )\n\u001B[1;32m   1004\u001B[0m     apply_request_checksum(request_dict)\n\u001B[0;32m-> 1005\u001B[0m     http, parsed_response \u001B[38;5;241m=\u001B[39m \u001B[38;5;28;43mself\u001B[39;49m\u001B[38;5;241;43m.\u001B[39;49m\u001B[43m_make_request\u001B[49m\u001B[43m(\u001B[49m\n\u001B[1;32m   1006\u001B[0m \u001B[43m        \u001B[49m\u001B[43moperation_model\u001B[49m\u001B[43m,\u001B[49m\u001B[43m \u001B[49m\u001B[43mrequest_dict\u001B[49m\u001B[43m,\u001B[49m\u001B[43m \u001B[49m\u001B[43mrequest_context\u001B[49m\n\u001B[1;32m   1007\u001B[0m \u001B[43m    \u001B[49m\u001B[43m)\u001B[49m\n\u001B[1;32m   1009\u001B[0m \u001B[38;5;28mself\u001B[39m\u001B[38;5;241m.\u001B[39mmeta\u001B[38;5;241m.\u001B[39mevents\u001B[38;5;241m.\u001B[39memit(\n\u001B[1;32m   1010\u001B[0m     \u001B[38;5;124mf\u001B[39m\u001B[38;5;124m'\u001B[39m\u001B[38;5;124mafter-call.\u001B[39m\u001B[38;5;132;01m{\u001B[39;00mservice_id\u001B[38;5;132;01m}\u001B[39;00m\u001B[38;5;124m.\u001B[39m\u001B[38;5;132;01m{\u001B[39;00moperation_name\u001B[38;5;132;01m}\u001B[39;00m\u001B[38;5;124m'\u001B[39m,\n\u001B[1;32m   1011\u001B[0m     http_response\u001B[38;5;241m=\u001B[39mhttp,\n\u001B[0;32m   (...)\u001B[0m\n\u001B[1;32m   1014\u001B[0m     context\u001B[38;5;241m=\u001B[39mrequest_context,\n\u001B[1;32m   1015\u001B[0m )\n\u001B[1;32m   1017\u001B[0m \u001B[38;5;28;01mif\u001B[39;00m http\u001B[38;5;241m.\u001B[39mstatus_code \u001B[38;5;241m>\u001B[39m\u001B[38;5;241m=\u001B[39m \u001B[38;5;241m300\u001B[39m:\n",
      "File \u001B[0;32m~/workspace.bda/langchain/libs/community/.venv/lib/python3.11/site-packages/botocore/client.py:1029\u001B[0m, in \u001B[0;36mBaseClient._make_request\u001B[0;34m(self, operation_model, request_dict, request_context)\u001B[0m\n\u001B[1;32m   1027\u001B[0m \u001B[38;5;28;01mdef\u001B[39;00m \u001B[38;5;21m_make_request\u001B[39m(\u001B[38;5;28mself\u001B[39m, operation_model, request_dict, request_context):\n\u001B[1;32m   1028\u001B[0m     \u001B[38;5;28;01mtry\u001B[39;00m:\n\u001B[0;32m-> 1029\u001B[0m         \u001B[38;5;28;01mreturn\u001B[39;00m \u001B[38;5;28;43mself\u001B[39;49m\u001B[38;5;241;43m.\u001B[39;49m\u001B[43m_endpoint\u001B[49m\u001B[38;5;241;43m.\u001B[39;49m\u001B[43mmake_request\u001B[49m\u001B[43m(\u001B[49m\u001B[43moperation_model\u001B[49m\u001B[43m,\u001B[49m\u001B[43m \u001B[49m\u001B[43mrequest_dict\u001B[49m\u001B[43m)\u001B[49m\n\u001B[1;32m   1030\u001B[0m     \u001B[38;5;28;01mexcept\u001B[39;00m \u001B[38;5;167;01mException\u001B[39;00m \u001B[38;5;28;01mas\u001B[39;00m e:\n\u001B[1;32m   1031\u001B[0m         \u001B[38;5;28mself\u001B[39m\u001B[38;5;241m.\u001B[39mmeta\u001B[38;5;241m.\u001B[39mevents\u001B[38;5;241m.\u001B[39memit(\n\u001B[1;32m   1032\u001B[0m             \u001B[38;5;124mf\u001B[39m\u001B[38;5;124m'\u001B[39m\u001B[38;5;124mafter-call-error.\u001B[39m\u001B[38;5;132;01m{\u001B[39;00m\u001B[38;5;28mself\u001B[39m\u001B[38;5;241m.\u001B[39m_service_model\u001B[38;5;241m.\u001B[39mservice_id\u001B[38;5;241m.\u001B[39mhyphenize()\u001B[38;5;132;01m}\u001B[39;00m\u001B[38;5;124m.\u001B[39m\u001B[38;5;132;01m{\u001B[39;00moperation_model\u001B[38;5;241m.\u001B[39mname\u001B[38;5;132;01m}\u001B[39;00m\u001B[38;5;124m'\u001B[39m,\n\u001B[1;32m   1033\u001B[0m             exception\u001B[38;5;241m=\u001B[39me,\n\u001B[1;32m   1034\u001B[0m             context\u001B[38;5;241m=\u001B[39mrequest_context,\n\u001B[1;32m   1035\u001B[0m         )\n",
      "File \u001B[0;32m~/workspace.bda/langchain/libs/community/.venv/lib/python3.11/site-packages/botocore/endpoint.py:119\u001B[0m, in \u001B[0;36mEndpoint.make_request\u001B[0;34m(self, operation_model, request_dict)\u001B[0m\n\u001B[1;32m    113\u001B[0m \u001B[38;5;28;01mdef\u001B[39;00m \u001B[38;5;21mmake_request\u001B[39m(\u001B[38;5;28mself\u001B[39m, operation_model, request_dict):\n\u001B[1;32m    114\u001B[0m     logger\u001B[38;5;241m.\u001B[39mdebug(\n\u001B[1;32m    115\u001B[0m         \u001B[38;5;124m\"\u001B[39m\u001B[38;5;124mMaking request for \u001B[39m\u001B[38;5;132;01m%s\u001B[39;00m\u001B[38;5;124m with params: \u001B[39m\u001B[38;5;132;01m%s\u001B[39;00m\u001B[38;5;124m\"\u001B[39m,\n\u001B[1;32m    116\u001B[0m         operation_model,\n\u001B[1;32m    117\u001B[0m         request_dict,\n\u001B[1;32m    118\u001B[0m     )\n\u001B[0;32m--> 119\u001B[0m     \u001B[38;5;28;01mreturn\u001B[39;00m \u001B[38;5;28;43mself\u001B[39;49m\u001B[38;5;241;43m.\u001B[39;49m\u001B[43m_send_request\u001B[49m\u001B[43m(\u001B[49m\u001B[43mrequest_dict\u001B[49m\u001B[43m,\u001B[49m\u001B[43m \u001B[49m\u001B[43moperation_model\u001B[49m\u001B[43m)\u001B[49m\n",
      "File \u001B[0;32m~/workspace.bda/langchain/libs/community/.venv/lib/python3.11/site-packages/botocore/endpoint.py:196\u001B[0m, in \u001B[0;36mEndpoint._send_request\u001B[0;34m(self, request_dict, operation_model)\u001B[0m\n\u001B[1;32m    194\u001B[0m context \u001B[38;5;241m=\u001B[39m request_dict[\u001B[38;5;124m'\u001B[39m\u001B[38;5;124mcontext\u001B[39m\u001B[38;5;124m'\u001B[39m]\n\u001B[1;32m    195\u001B[0m \u001B[38;5;28mself\u001B[39m\u001B[38;5;241m.\u001B[39m_update_retries_context(context, attempts)\n\u001B[0;32m--> 196\u001B[0m request \u001B[38;5;241m=\u001B[39m \u001B[38;5;28;43mself\u001B[39;49m\u001B[38;5;241;43m.\u001B[39;49m\u001B[43mcreate_request\u001B[49m\u001B[43m(\u001B[49m\u001B[43mrequest_dict\u001B[49m\u001B[43m,\u001B[49m\u001B[43m \u001B[49m\u001B[43moperation_model\u001B[49m\u001B[43m)\u001B[49m\n\u001B[1;32m    197\u001B[0m success_response, exception \u001B[38;5;241m=\u001B[39m \u001B[38;5;28mself\u001B[39m\u001B[38;5;241m.\u001B[39m_get_response(\n\u001B[1;32m    198\u001B[0m     request, operation_model, context\n\u001B[1;32m    199\u001B[0m )\n\u001B[1;32m    200\u001B[0m \u001B[38;5;28;01mwhile\u001B[39;00m \u001B[38;5;28mself\u001B[39m\u001B[38;5;241m.\u001B[39m_needs_retry(\n\u001B[1;32m    201\u001B[0m     attempts,\n\u001B[1;32m    202\u001B[0m     operation_model,\n\u001B[0;32m   (...)\u001B[0m\n\u001B[1;32m    205\u001B[0m     exception,\n\u001B[1;32m    206\u001B[0m ):\n",
      "File \u001B[0;32m~/workspace.bda/langchain/libs/community/.venv/lib/python3.11/site-packages/botocore/endpoint.py:132\u001B[0m, in \u001B[0;36mEndpoint.create_request\u001B[0;34m(self, params, operation_model)\u001B[0m\n\u001B[1;32m    130\u001B[0m     service_id \u001B[38;5;241m=\u001B[39m operation_model\u001B[38;5;241m.\u001B[39mservice_model\u001B[38;5;241m.\u001B[39mservice_id\u001B[38;5;241m.\u001B[39mhyphenize()\n\u001B[1;32m    131\u001B[0m     event_name \u001B[38;5;241m=\u001B[39m \u001B[38;5;124mf\u001B[39m\u001B[38;5;124m'\u001B[39m\u001B[38;5;124mrequest-created.\u001B[39m\u001B[38;5;132;01m{\u001B[39;00mservice_id\u001B[38;5;132;01m}\u001B[39;00m\u001B[38;5;124m.\u001B[39m\u001B[38;5;132;01m{\u001B[39;00moperation_model\u001B[38;5;241m.\u001B[39mname\u001B[38;5;132;01m}\u001B[39;00m\u001B[38;5;124m'\u001B[39m\n\u001B[0;32m--> 132\u001B[0m     \u001B[38;5;28;43mself\u001B[39;49m\u001B[38;5;241;43m.\u001B[39;49m\u001B[43m_event_emitter\u001B[49m\u001B[38;5;241;43m.\u001B[39;49m\u001B[43memit\u001B[49m\u001B[43m(\u001B[49m\n\u001B[1;32m    133\u001B[0m \u001B[43m        \u001B[49m\u001B[43mevent_name\u001B[49m\u001B[43m,\u001B[49m\n\u001B[1;32m    134\u001B[0m \u001B[43m        \u001B[49m\u001B[43mrequest\u001B[49m\u001B[38;5;241;43m=\u001B[39;49m\u001B[43mrequest\u001B[49m\u001B[43m,\u001B[49m\n\u001B[1;32m    135\u001B[0m \u001B[43m        \u001B[49m\u001B[43moperation_name\u001B[49m\u001B[38;5;241;43m=\u001B[39;49m\u001B[43moperation_model\u001B[49m\u001B[38;5;241;43m.\u001B[39;49m\u001B[43mname\u001B[49m\u001B[43m,\u001B[49m\n\u001B[1;32m    136\u001B[0m \u001B[43m    \u001B[49m\u001B[43m)\u001B[49m\n\u001B[1;32m    137\u001B[0m prepared_request \u001B[38;5;241m=\u001B[39m \u001B[38;5;28mself\u001B[39m\u001B[38;5;241m.\u001B[39mprepare_request(request)\n\u001B[1;32m    138\u001B[0m \u001B[38;5;28;01mreturn\u001B[39;00m prepared_request\n",
      "File \u001B[0;32m~/workspace.bda/langchain/libs/community/.venv/lib/python3.11/site-packages/botocore/hooks.py:412\u001B[0m, in \u001B[0;36mEventAliaser.emit\u001B[0;34m(self, event_name, **kwargs)\u001B[0m\n\u001B[1;32m    410\u001B[0m \u001B[38;5;28;01mdef\u001B[39;00m \u001B[38;5;21memit\u001B[39m(\u001B[38;5;28mself\u001B[39m, event_name, \u001B[38;5;241m*\u001B[39m\u001B[38;5;241m*\u001B[39mkwargs):\n\u001B[1;32m    411\u001B[0m     aliased_event_name \u001B[38;5;241m=\u001B[39m \u001B[38;5;28mself\u001B[39m\u001B[38;5;241m.\u001B[39m_alias_event_name(event_name)\n\u001B[0;32m--> 412\u001B[0m     \u001B[38;5;28;01mreturn\u001B[39;00m \u001B[38;5;28;43mself\u001B[39;49m\u001B[38;5;241;43m.\u001B[39;49m\u001B[43m_emitter\u001B[49m\u001B[38;5;241;43m.\u001B[39;49m\u001B[43memit\u001B[49m\u001B[43m(\u001B[49m\u001B[43maliased_event_name\u001B[49m\u001B[43m,\u001B[49m\u001B[43m \u001B[49m\u001B[38;5;241;43m*\u001B[39;49m\u001B[38;5;241;43m*\u001B[39;49m\u001B[43mkwargs\u001B[49m\u001B[43m)\u001B[49m\n",
      "File \u001B[0;32m~/workspace.bda/langchain/libs/community/.venv/lib/python3.11/site-packages/botocore/hooks.py:256\u001B[0m, in \u001B[0;36mHierarchicalEmitter.emit\u001B[0;34m(self, event_name, **kwargs)\u001B[0m\n\u001B[1;32m    245\u001B[0m \u001B[38;5;28;01mdef\u001B[39;00m \u001B[38;5;21memit\u001B[39m(\u001B[38;5;28mself\u001B[39m, event_name, \u001B[38;5;241m*\u001B[39m\u001B[38;5;241m*\u001B[39mkwargs):\n\u001B[1;32m    246\u001B[0m \u001B[38;5;250m    \u001B[39m\u001B[38;5;124;03m\"\"\"\u001B[39;00m\n\u001B[1;32m    247\u001B[0m \u001B[38;5;124;03m    Emit an event by name with arguments passed as keyword args.\u001B[39;00m\n\u001B[1;32m    248\u001B[0m \n\u001B[0;32m   (...)\u001B[0m\n\u001B[1;32m    254\u001B[0m \u001B[38;5;124;03m             handlers.\u001B[39;00m\n\u001B[1;32m    255\u001B[0m \u001B[38;5;124;03m    \"\"\"\u001B[39;00m\n\u001B[0;32m--> 256\u001B[0m     \u001B[38;5;28;01mreturn\u001B[39;00m \u001B[38;5;28;43mself\u001B[39;49m\u001B[38;5;241;43m.\u001B[39;49m\u001B[43m_emit\u001B[49m\u001B[43m(\u001B[49m\u001B[43mevent_name\u001B[49m\u001B[43m,\u001B[49m\u001B[43m \u001B[49m\u001B[43mkwargs\u001B[49m\u001B[43m)\u001B[49m\n",
      "File \u001B[0;32m~/workspace.bda/langchain/libs/community/.venv/lib/python3.11/site-packages/botocore/hooks.py:239\u001B[0m, in \u001B[0;36mHierarchicalEmitter._emit\u001B[0;34m(self, event_name, kwargs, stop_on_response)\u001B[0m\n\u001B[1;32m    237\u001B[0m \u001B[38;5;28;01mfor\u001B[39;00m handler \u001B[38;5;129;01min\u001B[39;00m handlers_to_call:\n\u001B[1;32m    238\u001B[0m     logger\u001B[38;5;241m.\u001B[39mdebug(\u001B[38;5;124m'\u001B[39m\u001B[38;5;124mEvent \u001B[39m\u001B[38;5;132;01m%s\u001B[39;00m\u001B[38;5;124m: calling handler \u001B[39m\u001B[38;5;132;01m%s\u001B[39;00m\u001B[38;5;124m'\u001B[39m, event_name, handler)\n\u001B[0;32m--> 239\u001B[0m     response \u001B[38;5;241m=\u001B[39m \u001B[43mhandler\u001B[49m\u001B[43m(\u001B[49m\u001B[38;5;241;43m*\u001B[39;49m\u001B[38;5;241;43m*\u001B[39;49m\u001B[43mkwargs\u001B[49m\u001B[43m)\u001B[49m\n\u001B[1;32m    240\u001B[0m     responses\u001B[38;5;241m.\u001B[39mappend((handler, response))\n\u001B[1;32m    241\u001B[0m     \u001B[38;5;28;01mif\u001B[39;00m stop_on_response \u001B[38;5;129;01mand\u001B[39;00m response \u001B[38;5;129;01mis\u001B[39;00m \u001B[38;5;129;01mnot\u001B[39;00m \u001B[38;5;28;01mNone\u001B[39;00m:\n",
      "File \u001B[0;32m~/workspace.bda/langchain/libs/community/.venv/lib/python3.11/site-packages/botocore/signers.py:105\u001B[0m, in \u001B[0;36mRequestSigner.handler\u001B[0;34m(self, operation_name, request, **kwargs)\u001B[0m\n\u001B[1;32m    100\u001B[0m \u001B[38;5;28;01mdef\u001B[39;00m \u001B[38;5;21mhandler\u001B[39m(\u001B[38;5;28mself\u001B[39m, operation_name\u001B[38;5;241m=\u001B[39m\u001B[38;5;28;01mNone\u001B[39;00m, request\u001B[38;5;241m=\u001B[39m\u001B[38;5;28;01mNone\u001B[39;00m, \u001B[38;5;241m*\u001B[39m\u001B[38;5;241m*\u001B[39mkwargs):\n\u001B[1;32m    101\u001B[0m     \u001B[38;5;66;03m# This is typically hooked up to the \"request-created\" event\u001B[39;00m\n\u001B[1;32m    102\u001B[0m     \u001B[38;5;66;03m# from a client's event emitter.  When a new request is created\u001B[39;00m\n\u001B[1;32m    103\u001B[0m     \u001B[38;5;66;03m# this method is invoked to sign the request.\u001B[39;00m\n\u001B[1;32m    104\u001B[0m     \u001B[38;5;66;03m# Don't call this method directly.\u001B[39;00m\n\u001B[0;32m--> 105\u001B[0m     \u001B[38;5;28;01mreturn\u001B[39;00m \u001B[38;5;28;43mself\u001B[39;49m\u001B[38;5;241;43m.\u001B[39;49m\u001B[43msign\u001B[49m\u001B[43m(\u001B[49m\u001B[43moperation_name\u001B[49m\u001B[43m,\u001B[49m\u001B[43m \u001B[49m\u001B[43mrequest\u001B[49m\u001B[43m)\u001B[49m\n",
      "File \u001B[0;32m~/workspace.bda/langchain/libs/community/.venv/lib/python3.11/site-packages/botocore/signers.py:197\u001B[0m, in \u001B[0;36mRequestSigner.sign\u001B[0;34m(self, operation_name, request, region_name, signing_type, expires_in, signing_name)\u001B[0m\n\u001B[1;32m    194\u001B[0m     \u001B[38;5;28;01melse\u001B[39;00m:\n\u001B[1;32m    195\u001B[0m         \u001B[38;5;28;01mraise\u001B[39;00m e\n\u001B[0;32m--> 197\u001B[0m \u001B[43mauth\u001B[49m\u001B[38;5;241;43m.\u001B[39;49m\u001B[43madd_auth\u001B[49m\u001B[43m(\u001B[49m\u001B[43mrequest\u001B[49m\u001B[43m)\u001B[49m\n",
      "File \u001B[0;32m~/workspace.bda/langchain/libs/community/.venv/lib/python3.11/site-packages/botocore/auth.py:423\u001B[0m, in \u001B[0;36mSigV4Auth.add_auth\u001B[0;34m(self, request)\u001B[0m\n\u001B[1;32m    421\u001B[0m \u001B[38;5;28;01mdef\u001B[39;00m \u001B[38;5;21madd_auth\u001B[39m(\u001B[38;5;28mself\u001B[39m, request):\n\u001B[1;32m    422\u001B[0m     \u001B[38;5;28;01mif\u001B[39;00m \u001B[38;5;28mself\u001B[39m\u001B[38;5;241m.\u001B[39mcredentials \u001B[38;5;129;01mis\u001B[39;00m \u001B[38;5;28;01mNone\u001B[39;00m:\n\u001B[0;32m--> 423\u001B[0m         \u001B[38;5;28;01mraise\u001B[39;00m NoCredentialsError()\n\u001B[1;32m    424\u001B[0m     datetime_now \u001B[38;5;241m=\u001B[39m datetime\u001B[38;5;241m.\u001B[39mdatetime\u001B[38;5;241m.\u001B[39mutcnow()\n\u001B[1;32m    425\u001B[0m     request\u001B[38;5;241m.\u001B[39mcontext[\u001B[38;5;124m'\u001B[39m\u001B[38;5;124mtimestamp\u001B[39m\u001B[38;5;124m'\u001B[39m] \u001B[38;5;241m=\u001B[39m datetime_now\u001B[38;5;241m.\u001B[39mstrftime(SIGV4_TIMESTAMP)\n",
      "\u001B[0;31mNoCredentialsError\u001B[0m: Unable to locate credentials"
     ]
    }
   ],
   "execution_count": 21
  },
  {
   "metadata": {},
   "cell_type": "markdown",
   "source": [
    "### Generic Loader\n",
    "\n",
    "LangChain has a `GenericLoader` abstraction which composes a `BlobLoader` with a `BaseBlobParser`.\n",
    "\n",
    "`GenericLoader` is meant to provide standardized classmethods that make it easy to use existing `BlobLoader` implementations. At the moment, the `FileSystemBlobLoader` and `CloudBlobLoader` are supported."
   ],
   "id": "40c361ba4cd30164"
  },
  {
   "metadata": {
    "ExecuteTime": {
     "end_time": "2024-12-04T14:48:15.185543Z",
     "start_time": "2024-12-04T14:48:15.181114Z"
    }
   },
   "cell_type": "code",
   "source": [
    "from langchain_community.document_loaders.generic import GenericLoader\n",
<<<<<<< HEAD
    "\n",
    "generic_loader_filesystem = GenericLoader(\n",
    "    blob_loader=filesystem_blob_loader, blob_parser=parser\n",
    ")\n",
=======
    "generic_loader_filesystem = GenericLoader(blob_loader=filesystem_blob_loader,\n",
    "                                          blob_parser=parser)\n",
>>>>>>> eadd68dc
    "for idx, doc in enumerate(loader.lazy_load()):\n",
    "    if idx < 5:\n",
    "        print(doc)\n",
    "\n",
    "print(\"... output truncated for demo purposes\")"
   ],
   "id": "5dfb2be02fe662c5",
   "outputs": [
    {
     "name": "stdout",
     "output_type": "stream",
     "text": [
      "page_content='meow meow🐱 \n",
      "' metadata={'line_number': 0, 'source': './meow.txt'}\n",
      "page_content=' meow meow🐱 \n",
      "' metadata={'line_number': 1, 'source': './meow.txt'}\n",
      "page_content=' meow😻😻' metadata={'line_number': 2, 'source': './meow.txt'}\n",
      "... output truncated for demo purposes\n"
     ]
    }
   ],
   "execution_count": 20
  },
  {
   "metadata": {},
   "cell_type": "code",
   "outputs": [],
   "execution_count": null,
   "source": [
    "from langchain_community.document_loaders.generic import GenericLoader\n",
    "generic_loader_cloud = GenericLoader(blob_loader=cloud_blob_loader,\n",
    "                                     blob_parser=parser)\n",
    "for idx, doc in enumerate(loader.lazy_load()):\n",
    "    if idx < 5:\n",
    "        print(doc)\n",
    "\n",
    "print(\"... output truncated for demo purposes\")"
   ],
   "id": "5f339daa2fb09819"
  },
  {
   "cell_type": "markdown",
   "id": "902048b7-ff04-46c0-97b5-935b40ff8511",
   "metadata": {},
   "source": [
    "#### Custom Generic Loader\n",
    "\n",
    "If you really like creating classes, you can sub-class and create a class to encapsulate the logic together.\n",
    "\n",
    "You can sub-class from this class to load content using an existing loader."
   ]
  },
  {
   "cell_type": "code",
   "id": "23633102-dc44-4fed-a4e1-8159489101c8",
   "metadata": {
    "tags": [],
    "ExecuteTime": {
     "end_time": "2024-12-04T14:49:41.134539Z",
     "start_time": "2024-12-04T14:49:41.128893Z"
    }
   },
   "source": [
    "from typing import Any\n",
    "\n",
    "\n",
    "class MyCustomLoader(GenericLoader):\n",
    "    @staticmethod\n",
    "    def get_parser(**kwargs: Any) -> BaseBlobParser:\n",
    "        \"\"\"Override this method to associate a default parser with the class.\"\"\"\n",
    "        return MyParser()"
   ],
   "outputs": [],
   "execution_count": 21
  },
  {
   "cell_type": "code",
   "id": "dc95be85-4a29-4c6f-a260-08afa3c95538",
   "metadata": {
    "tags": [],
    "ExecuteTime": {
     "end_time": "2024-12-04T14:49:46.243777Z",
     "start_time": "2024-12-04T14:49:46.231480Z"
    }
   },
   "source": [
    "loader = MyCustomLoader.from_filesystem(path=\".\", glob=\"*.mdx\", show_progress=True)\n",
    "\n",
    "for idx, doc in enumerate(loader.lazy_load()):\n",
    "    if idx < 5:\n",
    "        print(doc)\n",
    "\n",
    "print(\"... output truncated for demo purposes\")"
   ],
   "outputs": [
    {
     "data": {
      "text/plain": [
       "0it [00:00, ?it/s]"
      ],
      "application/vnd.jupyter.widget-view+json": {
       "version_major": 2,
       "version_minor": 0,
       "model_id": "8eadb7e8d3a941bbb3b0311754be89c1"
      }
     },
     "metadata": {},
     "output_type": "display_data"
    },
    {
     "name": "stdout",
     "output_type": "stream",
     "text": [
      "... output truncated for demo purposes\n"
     ]
    }
   ],
   "execution_count": 22
  }
 ],
 "metadata": {
  "kernelspec": {
   "display_name": "Python 3 (ipykernel)",
   "language": "python",
   "name": "python3"
  },
  "language_info": {
   "codemirror_mode": {
    "name": "ipython",
    "version": 3
   },
   "file_extension": ".py",
   "mimetype": "text/x-python",
   "name": "python",
   "nbconvert_exporter": "python",
   "pygments_lexer": "ipython3",
   "version": "3.10.1"
  }
 },
 "nbformat": 4,
 "nbformat_minor": 5
}<|MERGE_RESOLUTION|>--- conflicted
+++ resolved
@@ -669,13 +669,7 @@
    "source": [
     "from langchain_community.document_loaders.blob_loaders import FileSystemBlobLoader\n",
     "\n",
-<<<<<<< HEAD
-    "filesystem_blob_loader = FileSystemBlobLoader(\n",
-    "    path=\".\", glob=\"*.mdx\", show_progress=True\n",
-    ")"
-=======
     "filesystem_blob_loader = FileSystemBlobLoader(path=\".\", glob=\"*.mdx\", show_progress=True)"
->>>>>>> eadd68dc
    ],
    "outputs": [],
    "execution_count": 17
@@ -748,15 +742,7 @@
    "source": [
     "from langchain_community.document_loaders.blob_loaders import CloudBlobLoader\n",
     "\n",
-<<<<<<< HEAD
-    "cloud_blob_loader = CloudBlobLoader(\n",
-    "    url=\"https://ee-files.s3.amazonaws.com/files/106410/download/821953/7-http-s3.amazonaws.comrosco.pdf\",\n",
-    "    glob=\"*.pdf\",\n",
-    "    show_progress=True,\n",
-    ")\n",
-=======
     "cloud_blob_loader = CloudBlobLoader(url=\"https://ee-files.s3.amazonaws.com/files/106410/download/821953/7-http-s3.amazonaws.comrosco.pdf\", glob=\"*.pdf\", show_progress=True)\n",
->>>>>>> eadd68dc
     "for blob in cloud_blob_loader.yield_blobs():\n",
     "    print(blob)"
    ],
@@ -820,15 +806,8 @@
    "cell_type": "code",
    "source": [
     "from langchain_community.document_loaders.generic import GenericLoader\n",
-<<<<<<< HEAD
-    "\n",
-    "generic_loader_filesystem = GenericLoader(\n",
-    "    blob_loader=filesystem_blob_loader, blob_parser=parser\n",
-    ")\n",
-=======
     "generic_loader_filesystem = GenericLoader(blob_loader=filesystem_blob_loader,\n",
     "                                          blob_parser=parser)\n",
->>>>>>> eadd68dc
     "for idx, doc in enumerate(loader.lazy_load()):\n",
     "    if idx < 5:\n",
     "        print(doc)\n",
