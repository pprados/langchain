{
 "cells": [
  {
   "cell_type": "markdown",
   "id": "245c0aa70db77606",
   "metadata": {},
   "source": [
    "# Azure Cosmos DB Mongo vCore\n",
    "\n",
    "This notebook shows you how to leverage this integrated [vector database](https://learn.microsoft.com/en-us/azure/cosmos-db/vector-database) to store documents in collections, create indicies and perform vector search queries using approximate nearest neighbor algorithms such as COS (cosine distance), L2 (Euclidean distance), and IP (inner product) to locate documents close to the query vectors. \n",
    "    \n",
    "Azure Cosmos DB is the database that powers OpenAI's ChatGPT service. It offers single-digit millisecond response times, automatic and instant scalability, along with guaranteed speed at any scale. \n",
    "\n",
    "Azure Cosmos DB for MongoDB vCore(https://learn.microsoft.com/en-us/azure/cosmos-db/mongodb/vcore/) provides developers with a fully managed MongoDB-compatible database service for building modern applications with a familiar architecture. You can apply your MongoDB experience and continue to use your favorite MongoDB drivers, SDKs, and tools by pointing your application to the API for MongoDB vCore account's connection string.\n",
    "\n",
    "[Sign Up](https://azure.microsoft.com/en-us/free/) for lifetime free access to get started today.\n",
    "        "
   ]
  },
  {
   "cell_type": "markdown",
   "id": "8c493e205ce1dda5",
   "metadata": {},
   "source": []
  },
  {
   "cell_type": "code",
   "execution_count": 1,
   "id": "ab8e45f5bd435ade",
   "metadata": {
    "ExecuteTime": {
     "end_time": "2024-02-08T18:25:05.278480Z",
     "start_time": "2024-02-08T18:24:51.560677Z"
    }
   },
   "outputs": [
    {
     "name": "stdout",
     "output_type": "stream",
     "text": [
      "Note: you may need to restart the kernel to use updated packages.\n"
     ]
    }
   ],
   "source": [
    "%pip install --upgrade --quiet  pymongo langchain-openai langchain-community"
   ]
  },
  {
   "cell_type": "code",
   "execution_count": 2,
   "id": "9c7ce9e7b26efbb0",
   "metadata": {
    "ExecuteTime": {
     "end_time": "2024-02-08T18:25:56.926147Z",
     "start_time": "2024-02-08T18:25:56.900087Z"
    }
   },
   "outputs": [],
   "source": [
    "import os\n",
    "\n",
    "CONNECTION_STRING = \"YOUR_CONNECTION_STRING\"\n",
    "INDEX_NAME = \"izzy-test-index\"\n",
    "NAMESPACE = \"izzy_test_db.izzy_test_collection\"\n",
    "DB_NAME, COLLECTION_NAME = NAMESPACE.split(\".\")"
   ]
  },
  {
   "cell_type": "markdown",
   "id": "f2e66b097c6ce2e3",
   "metadata": {},
   "source": [
    "We want to use `AzureOpenAIEmbeddings` so we need to set up our Azure OpenAI API Key alongside other environment variables. "
   ]
  },
  {
   "cell_type": "code",
   "execution_count": 3,
   "id": "4a052d99c6b8a2a7",
   "metadata": {
    "ExecuteTime": {
     "end_time": "2024-02-08T18:26:06.558294Z",
     "start_time": "2024-02-08T18:26:06.550008Z"
    }
   },
   "outputs": [],
   "source": [
    "# Set up the OpenAI Environment Variables\n",
<<<<<<< HEAD
    "os.environ[\"OPENAI_API_TYPE\"] = \"azure\"\n",
    "os.environ[\"OPENAI_API_VERSION\"] = \"2023-05-15\"\n",
    "os.environ[\n",
    "    \"OPENAI_API_BASE\"\n",
    "] = \"YOUR_OPEN_AI_ENDPOINT\"  # https://example.openai.azure.com/\n",
    "os.environ[\"OPENAI_API_KEY\"] = \"YOUR_OPENAI_API_KEY\"\n",
    "os.environ[\n",
    "    \"OPENAI_EMBEDDINGS_DEPLOYMENT\"\n",
    "] = \"smart-agent-embedding-ada\"  # the deployment name for the embedding model\n",
=======
    "\n",
    "os.environ[\"AZURE_OPENAI_API_KEY\"] = \"YOUR_AZURE_OPENAI_API_KEY\"\n",
    "os.environ[\"AZURE_OPENAI_ENDPOINT\"] = \"YOUR_AZURE_OPENAI_ENDPOINT\"\n",
    "os.environ[\"AZURE_OPENAI_API_VERSION\"] = \"2023-05-15\"\n",
>>>>>>> fa061888
    "os.environ[\"OPENAI_EMBEDDINGS_MODEL_NAME\"] = \"text-embedding-ada-002\"  # the model name"
   ]
  },
  {
   "cell_type": "markdown",
   "id": "ebaa28c6e2b35063",
   "metadata": {},
   "source": [
    "Now, we need to load the documents into the collection, create the index and then run our queries against the index to retrieve matches.\n",
    "\n",
    "Please refer to the [documentation](https://learn.microsoft.com/en-us/azure/cosmos-db/mongodb/vcore/vector-search) if you have questions about certain parameters"
   ]
  },
  {
   "cell_type": "code",
   "execution_count": 4,
   "id": "183741cf8f4c7c53",
   "metadata": {
    "ExecuteTime": {
     "end_time": "2024-02-08T18:27:00.782280Z",
     "start_time": "2024-02-08T18:26:47.339151Z"
    }
   },
   "outputs": [],
   "source": [
    "from langchain_community.document_loaders import TextLoader\n",
    "from langchain_community.vectorstores.azure_cosmos_db import (\n",
    "    AzureCosmosDBVectorSearch,\n",
    "    CosmosDBSimilarityType,\n",
    "    CosmosDBVectorSearchType,\n",
    ")\n",
    "from langchain_openai import AzureOpenAIEmbeddings\n",
    "from langchain_text_splitters import CharacterTextSplitter\n",
    "\n",
    "SOURCE_FILE_NAME = \"../../how_to/state_of_the_union.txt\"\n",
    "\n",
    "loader = TextLoader(SOURCE_FILE_NAME)\n",
    "documents = loader.load()\n",
    "text_splitter = CharacterTextSplitter(chunk_size=1000, chunk_overlap=0)\n",
    "docs = text_splitter.split_documents(documents)\n",
    "\n",
    "# OpenAI Settings\n",
    "model_deployment = os.getenv(\n",
    "    \"OPENAI_EMBEDDINGS_DEPLOYMENT\", \"smart-agent-embedding-ada\"\n",
    ")\n",
    "model_name = os.getenv(\"OPENAI_EMBEDDINGS_MODEL_NAME\", \"text-embedding-ada-002\")\n",
    "\n",
    "\n",
    "openai_embeddings: AzureOpenAIEmbeddings = AzureOpenAIEmbeddings(\n",
    "    model=model_name, chunk_size=1\n",
    ")"
   ]
  },
  {
   "cell_type": "code",
   "execution_count": 5,
   "id": "f6c6ed80-7b91-4833-bab5-c9b2b5edcdec",
   "metadata": {},
   "outputs": [
    {
     "data": {
      "text/plain": [
       "Document(metadata={'source': '../../how_to/state_of_the_union.txt'}, page_content='Madam Speaker, Madam Vice President, our First Lady and Second Gentleman. Members of Congress and the Cabinet. Justices of the Supreme Court. My fellow Americans.  \\n\\nLast year COVID-19 kept us apart. This year we are finally together again. \\n\\nTonight, we meet as Democrats Republicans and Independents. But most importantly as Americans. \\n\\nWith a duty to one another to the American people to the Constitution. \\n\\nAnd with an unwavering resolve that freedom will always triumph over tyranny. \\n\\nSix days ago, Russia’s Vladimir Putin sought to shake the foundations of the free world thinking he could make it bend to his menacing ways. But he badly miscalculated. \\n\\nHe thought he could roll into Ukraine and the world would roll over. Instead he met a wall of strength he never imagined. \\n\\nHe met the Ukrainian people. \\n\\nFrom President Zelenskyy to every Ukrainian, their fearlessness, their courage, their determination, inspires the world.')"
      ]
     },
     "execution_count": 5,
     "metadata": {},
     "output_type": "execute_result"
    }
   ],
   "source": [
    "docs[0]"
   ]
  },
  {
   "cell_type": "code",
   "execution_count": 6,
   "id": "39ae6058c2f7fdf1",
   "metadata": {
    "ExecuteTime": {
     "end_time": "2024-02-08T18:31:13.486173Z",
     "start_time": "2024-02-08T18:30:54.175890Z"
    }
   },
   "outputs": [
    {
     "data": {
      "text/plain": [
       "'\\n# DiskANN vectorstore\\nmaxDegree = 40\\ndimensions = 1536\\nsimilarity_algorithm = CosmosDBSimilarityType.COS\\nkind = CosmosDBVectorSearchType.VECTOR_DISKANN\\nlBuild = 20\\n\\nvectorstore.create_index(\\n            dimensions=dimensions,\\n            similarity=similarity_algorithm,\\n            kind=kind ,\\n            max_degree=maxDegree,\\n            l_build=lBuild,\\n        )\\n\\n# -----------------------------------------------------------\\n\\n# HNSW vectorstore\\ndimensions = 1536\\nsimilarity_algorithm = CosmosDBSimilarityType.COS\\nkind = CosmosDBVectorSearchType.VECTOR_HNSW\\nm = 16\\nef_construction = 64\\n\\nvectorstore.create_index(\\n            dimensions=dimensions,\\n            similarity=similarity_algorithm,\\n            kind=kind ,\\n            m=m,\\n            ef_construction=ef_construction,\\n        )\\n'"
      ]
     },
     "execution_count": 6,
     "metadata": {},
     "output_type": "execute_result"
    }
   ],
   "source": [
    "from pymongo import MongoClient\n",
    "\n",
    "# INDEX_NAME = \"izzy-test-index-2\"\n",
    "# NAMESPACE = \"izzy_test_db.izzy_test_collection\"\n",
    "# DB_NAME, COLLECTION_NAME = NAMESPACE.split(\".\")\n",
    "\n",
    "client: MongoClient = MongoClient(CONNECTION_STRING)\n",
    "collection = client[DB_NAME][COLLECTION_NAME]\n",
    "\n",
    "model_deployment = os.getenv(\n",
    "    \"OPENAI_EMBEDDINGS_DEPLOYMENT\", \"smart-agent-embedding-ada\"\n",
    ")\n",
    "model_name = os.getenv(\"OPENAI_EMBEDDINGS_MODEL_NAME\", \"text-embedding-ada-002\")\n",
    "\n",
    "vectorstore = AzureCosmosDBVectorSearch.from_documents(\n",
    "    docs,\n",
    "    openai_embeddings,\n",
    "    collection=collection,\n",
    "    index_name=INDEX_NAME,\n",
    ")\n",
    "\n",
    "# Read more about these variables in detail here. https://learn.microsoft.com/en-us/azure/cosmos-db/mongodb/vcore/vector-search\n",
    "num_lists = 100\n",
    "dimensions = 1536\n",
    "similarity_algorithm = CosmosDBSimilarityType.COS\n",
    "kind = CosmosDBVectorSearchType.VECTOR_IVF\n",
    "m = 16\n",
    "ef_construction = 64\n",
    "ef_search = 40\n",
    "score_threshold = 0.1\n",
    "\n",
    "vectorstore.create_index(\n",
    "    num_lists, dimensions, similarity_algorithm, kind, m, ef_construction\n",
    ")\n",
    "\n",
    "\"\"\"\n",
    "# DiskANN vectorstore\n",
    "maxDegree = 40\n",
    "dimensions = 1536\n",
    "similarity_algorithm = CosmosDBSimilarityType.COS\n",
    "kind = CosmosDBVectorSearchType.VECTOR_DISKANN\n",
    "lBuild = 20\n",
    "\n",
    "vectorstore.create_index(\n",
    "            dimensions=dimensions,\n",
    "            similarity=similarity_algorithm,\n",
    "            kind=kind ,\n",
    "            max_degree=maxDegree,\n",
    "            l_build=lBuild,\n",
    "        )\n",
    "\n",
    "# -----------------------------------------------------------\n",
    "\n",
    "# HNSW vectorstore\n",
    "dimensions = 1536\n",
    "similarity_algorithm = CosmosDBSimilarityType.COS\n",
    "kind = CosmosDBVectorSearchType.VECTOR_HNSW\n",
    "m = 16\n",
    "ef_construction = 64\n",
    "\n",
    "vectorstore.create_index(\n",
    "            dimensions=dimensions,\n",
    "            similarity=similarity_algorithm,\n",
    "            kind=kind ,\n",
    "            m=m,\n",
    "            ef_construction=ef_construction,\n",
    "        )\n",
    "\"\"\""
   ]
  },
  {
   "cell_type": "code",
   "execution_count": 7,
   "id": "32c68d3246adc21f",
   "metadata": {
    "ExecuteTime": {
     "end_time": "2024-02-08T18:31:47.468902Z",
     "start_time": "2024-02-08T18:31:46.053602Z"
    }
   },
   "outputs": [],
   "source": [
    "# perform a similarity search between the embedding of the query and the embeddings of the documents\n",
    "query = \"What did the president say about Ketanji Brown Jackson\"\n",
    "docs = vectorstore.similarity_search(query)"
   ]
  },
  {
   "cell_type": "code",
   "execution_count": 8,
   "id": "8feeeb4364efb204",
   "metadata": {
    "ExecuteTime": {
     "end_time": "2024-02-08T18:31:50.982598Z",
     "start_time": "2024-02-08T18:31:50.977605Z"
    }
   },
   "outputs": [
    {
     "name": "stdout",
     "output_type": "stream",
     "text": [
      "Tonight. I call on the Senate to: Pass the Freedom to Vote Act. Pass the John Lewis Voting Rights Act. And while you’re at it, pass the Disclose Act so Americans can know who is funding our elections. \n",
      "\n",
      "Tonight, I’d like to honor someone who has dedicated his life to serve this country: Justice Stephen Breyer—an Army veteran, Constitutional scholar, and retiring Justice of the United States Supreme Court. Justice Breyer, thank you for your service. \n",
      "\n",
      "One of the most serious constitutional responsibilities a President has is nominating someone to serve on the United States Supreme Court. \n",
      "\n",
      "And I did that 4 days ago, when I nominated Circuit Court of Appeals Judge Ketanji Brown Jackson. One of our nation’s top legal minds, who will continue Justice Breyer’s legacy of excellence.\n"
     ]
    }
   ],
   "source": [
    "print(docs[0].page_content)"
   ]
  },
  {
   "cell_type": "markdown",
   "id": "37e4df8c7d7db851",
   "metadata": {},
   "source": [
    "Once the documents have been loaded and the index has been created, you can now instantiate the vector store directly and run queries against the index"
   ]
  },
  {
   "cell_type": "code",
   "execution_count": 9,
   "id": "3c218ab6f59301f7",
   "metadata": {
    "ExecuteTime": {
     "end_time": "2024-02-08T18:32:14.299599Z",
     "start_time": "2024-02-08T18:32:12.923464Z"
    }
   },
   "outputs": [
    {
     "name": "stdout",
     "output_type": "stream",
     "text": [
      "Tonight. I call on the Senate to: Pass the Freedom to Vote Act. Pass the John Lewis Voting Rights Act. And while you’re at it, pass the Disclose Act so Americans can know who is funding our elections. \n",
      "\n",
      "Tonight, I’d like to honor someone who has dedicated his life to serve this country: Justice Stephen Breyer—an Army veteran, Constitutional scholar, and retiring Justice of the United States Supreme Court. Justice Breyer, thank you for your service. \n",
      "\n",
      "One of the most serious constitutional responsibilities a President has is nominating someone to serve on the United States Supreme Court. \n",
      "\n",
      "And I did that 4 days ago, when I nominated Circuit Court of Appeals Judge Ketanji Brown Jackson. One of our nation’s top legal minds, who will continue Justice Breyer’s legacy of excellence.\n"
     ]
    }
   ],
   "source": [
    "vectorstore = AzureCosmosDBVectorSearch.from_connection_string(\n",
    "    CONNECTION_STRING, NAMESPACE, openai_embeddings, index_name=INDEX_NAME\n",
    ")\n",
    "\n",
    "# perform a similarity search between a query and the ingested documents\n",
    "query = \"What did the president say about Ketanji Brown Jackson\"\n",
    "docs = vectorstore.similarity_search(query)\n",
    "\n",
    "print(docs[0].page_content)"
   ]
  },
  {
   "cell_type": "code",
   "execution_count": 10,
   "id": "fd67e4d92c9ab32f",
   "metadata": {
    "ExecuteTime": {
     "end_time": "2024-02-08T18:32:24.021434Z",
     "start_time": "2024-02-08T18:32:22.867658Z"
    }
   },
   "outputs": [
    {
     "name": "stdout",
     "output_type": "stream",
     "text": [
      "Tonight. I call on the Senate to: Pass the Freedom to Vote Act. Pass the John Lewis Voting Rights Act. And while you’re at it, pass the Disclose Act so Americans can know who is funding our elections. \n",
      "\n",
      "Tonight, I’d like to honor someone who has dedicated his life to serve this country: Justice Stephen Breyer—an Army veteran, Constitutional scholar, and retiring Justice of the United States Supreme Court. Justice Breyer, thank you for your service. \n",
      "\n",
      "One of the most serious constitutional responsibilities a President has is nominating someone to serve on the United States Supreme Court. \n",
      "\n",
      "And I did that 4 days ago, when I nominated Circuit Court of Appeals Judge Ketanji Brown Jackson. One of our nation’s top legal minds, who will continue Justice Breyer’s legacy of excellence.\n"
     ]
    }
   ],
   "source": [
    "vectorstore = AzureCosmosDBVectorSearch(\n",
    "    collection, openai_embeddings, index_name=INDEX_NAME\n",
    ")\n",
    "\n",
    "# perform a similarity search between a query and the ingested documents\n",
    "query = \"What did the president say about Ketanji Brown Jackson\"\n",
    "docs = vectorstore.similarity_search(query)\n",
    "\n",
    "print(docs[0].page_content)"
   ]
  },
  {
   "cell_type": "markdown",
   "id": "b63c73c7e905001c",
   "metadata": {},
   "source": [
    "## Filtered vector search (Preview)\n",
    "Azure Cosmos DB for MongoDB supports pre-filtering with $lt, $lte, $eq, $neq, $gte, $gt, $in, $nin, and $regex. To use this feature, enable \"filtering vector search\" in the \"Preview Features\" tab of your Azure Subscription. Learn more about preview features [here](https://learn.microsoft.com/azure/cosmos-db/mongodb/vcore/vector-search#filtered-vector-search-preview)."
   ]
  },
  {
   "cell_type": "code",
   "execution_count": 29,
   "id": "19c43de6-47f9-45f0-a422-8d852a5d191f",
   "metadata": {},
   "outputs": [
    {
     "data": {
      "text/plain": [
       "{'raw': {'defaultShard': {'numIndexesBefore': 3,\n",
       "   'numIndexesAfter': 4,\n",
       "   'createdCollectionAutomatically': False,\n",
       "   'ok': 1}},\n",
       " 'ok': 1}"
      ]
     },
     "execution_count": 29,
     "metadata": {},
     "output_type": "execute_result"
    }
   ],
   "source": [
    "# create a filter index\n",
    "vectorstore.create_filter_index(\n",
    "    property_to_filter=\"metadata.source\", index_name=\"filter_index\"\n",
    ")"
   ]
  },
  {
   "cell_type": "code",
   "execution_count": 30,
   "id": "c7031279-dfb8-43f2-a7a8-d10a3786023b",
   "metadata": {},
   "outputs": [],
   "source": [
    "query = \"What did the president say about Ketanji Brown Jackson\"\n",
    "docs = vectorstore.similarity_search(\n",
    "    query, pre_filter={\"metadata.source\": {\"$ne\": \"filter content\"}}\n",
    ")"
   ]
  },
  {
   "cell_type": "code",
   "execution_count": 31,
   "id": "3860be72-d293-43b9-a727-425f166ff6c6",
   "metadata": {},
   "outputs": [
    {
     "data": {
      "text/plain": [
       "4"
      ]
     },
     "execution_count": 31,
     "metadata": {},
     "output_type": "execute_result"
    }
   ],
   "source": [
    "len(docs)"
   ]
  },
  {
   "cell_type": "code",
   "execution_count": 32,
   "id": "b7fb9800-b1cf-4315-af9d-e8c572d3e05f",
   "metadata": {},
   "outputs": [],
   "source": [
    "docs = vectorstore.similarity_search(\n",
    "    query,\n",
    "    pre_filter={\"metadata.source\": {\"$ne\": \"../../how_to/state_of_the_union.txt\"}},\n",
    ")"
   ]
  },
  {
   "cell_type": "code",
   "execution_count": 33,
   "id": "dba9d39e-6220-4fad-84fa-e123aa7ca6e4",
   "metadata": {},
   "outputs": [
    {
     "data": {
      "text/plain": [
       "0"
      ]
     },
     "execution_count": 33,
     "metadata": {},
     "output_type": "execute_result"
    }
   ],
   "source": [
    "len(docs)"
   ]
  },
  {
   "cell_type": "code",
   "execution_count": null,
   "id": "25ea7250-6e8f-48e6-aac9-196effbdc8d8",
   "metadata": {},
   "outputs": [],
   "source": []
  }
 ],
 "metadata": {
  "kernelspec": {
   "display_name": "Python 3 (ipykernel)",
   "language": "python",
   "name": "python3"
  },
  "language_info": {
   "codemirror_mode": {
    "name": "ipython",
    "version": 3
   },
   "file_extension": ".py",
   "mimetype": "text/x-python",
   "name": "python",
   "nbconvert_exporter": "python",
   "pygments_lexer": "ipython3",
   "version": "3.11.4"
  }
 },
 "nbformat": 4,
 "nbformat_minor": 5
}<|MERGE_RESOLUTION|>--- conflicted
+++ resolved
@@ -87,22 +87,10 @@
    "outputs": [],
    "source": [
     "# Set up the OpenAI Environment Variables\n",
-<<<<<<< HEAD
-    "os.environ[\"OPENAI_API_TYPE\"] = \"azure\"\n",
-    "os.environ[\"OPENAI_API_VERSION\"] = \"2023-05-15\"\n",
-    "os.environ[\n",
-    "    \"OPENAI_API_BASE\"\n",
-    "] = \"YOUR_OPEN_AI_ENDPOINT\"  # https://example.openai.azure.com/\n",
-    "os.environ[\"OPENAI_API_KEY\"] = \"YOUR_OPENAI_API_KEY\"\n",
-    "os.environ[\n",
-    "    \"OPENAI_EMBEDDINGS_DEPLOYMENT\"\n",
-    "] = \"smart-agent-embedding-ada\"  # the deployment name for the embedding model\n",
-=======
     "\n",
     "os.environ[\"AZURE_OPENAI_API_KEY\"] = \"YOUR_AZURE_OPENAI_API_KEY\"\n",
     "os.environ[\"AZURE_OPENAI_ENDPOINT\"] = \"YOUR_AZURE_OPENAI_ENDPOINT\"\n",
     "os.environ[\"AZURE_OPENAI_API_VERSION\"] = \"2023-05-15\"\n",
->>>>>>> fa061888
     "os.environ[\"OPENAI_EMBEDDINGS_MODEL_NAME\"] = \"text-embedding-ada-002\"  # the model name"
    ]
   },
